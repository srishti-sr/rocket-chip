// See LICENSE.Berkeley for license details.
// See LICENSE.SiFive for license details.

package freechips.rocketchip.rocket

import chisel3._
import chisel3.util._
import chisel3.withClock
import org.chipsalliance.cde.config.Parameters
import freechips.rocketchip.tile._
import freechips.rocketchip.util._
import freechips.rocketchip.util.property
import freechips.rocketchip.scie._
import scala.collection.mutable.ArrayBuffer

case class RocketCoreParams(
  bootFreqHz: BigInt = 0,
  useVM: Boolean = true,
  useUser: Boolean = false,
  useSupervisor: Boolean = false,
  useHypervisor: Boolean = false,
  useDebug: Boolean = true,
  useAtomics: Boolean = true,
  useAtomicsOnlyForIO: Boolean = false,
  useCompressed: Boolean = true,
  useRVE: Boolean = false,
  useSCIE: Boolean = false,
  useBitManip: Boolean = false,
  useBitManipCrypto: Boolean = false,
  useCryptoNIST: Boolean = false,
  useCryptoSM: Boolean = false,
  useConditionalZero: Boolean = false,
  nLocalInterrupts: Int = 0,
  useNMI: Boolean = false,
  nBreakpoints: Int = 1,
  useBPWatch: Boolean = false,
  mcontextWidth: Int = 0,
  scontextWidth: Int = 0,
  nPMPs: Int = 8,
  nPerfCounters: Int = 0,
  haveBasicCounters: Boolean = true,
  haveCFlush: Boolean = false,
  misaWritable: Boolean = true,
  nL2TLBEntries: Int = 0,
  nL2TLBWays: Int = 1,
  nPTECacheEntries: Int = 8,
  mtvecInit: Option[BigInt] = Some(BigInt(0)),
  mtvecWritable: Boolean = true,
  fastLoadWord: Boolean = true,
  fastLoadByte: Boolean = false,
  branchPredictionModeCSR: Boolean = false,
  clockGate: Boolean = false,
  mvendorid: Int = 0, // 0 means non-commercial implementation
  mimpid: Int = 0x20181004, // release date in BCD
  mulDiv: Option[MulDivParams] = Some(MulDivParams()),
  fpu: Option[FPUParams] = Some(FPUParams()),
  debugROB: Boolean = false, // if enabled, uses a C++ debug ROB to generate trace-with-wdata
  haveCease: Boolean = true // non-standard CEASE instruction
) extends CoreParams {
  val lgPauseCycles = 5
  val haveFSDirty = false
  val pmpGranularity: Int = if (useHypervisor) 4096 else 4
  val fetchWidth: Int = if (useCompressed) 2 else 1
  //  fetchWidth doubled, but coreInstBytes halved, for RVC:
  val decodeWidth: Int = fetchWidth / (if (useCompressed) 2 else 1)
  val retireWidth: Int = 1
  val instBits: Int = if (useCompressed) 16 else 32
  val lrscCycles: Int = 80 // worst case is 14 mispredicted branches + slop
  val traceHasWdata: Boolean = false // ooo wb, so no wdata in trace
  override val customIsaExt = Option.when(haveCease)("xrocket") // CEASE instruction
  override def minFLen: Int = fpu.map(_.minFLen).getOrElse(32)
  override def customCSRs(implicit p: Parameters) = new RocketCustomCSRs
}

trait HasRocketCoreParameters extends HasCoreParameters {
  lazy val rocketParams: RocketCoreParams = tileParams.core.asInstanceOf[RocketCoreParams]

  val fastLoadWord = rocketParams.fastLoadWord
  val fastLoadByte = rocketParams.fastLoadByte

  val mulDivParams = rocketParams.mulDiv.getOrElse(MulDivParams()) // TODO ask andrew about this

  val usingABLU = usingBitManip || usingBitManipCrypto
  val aluFn = if (usingABLU) new ABLUFN else new ALUFN

  require(!fastLoadByte || fastLoadWord)
  require(!rocketParams.haveFSDirty, "rocket doesn't support setting fs dirty from outside, please disable haveFSDirty")
  require(!(usingABLU && usingConditionalZero), "Zicond is not yet implemented in ABLU")
}

class RocketCustomCSRs(implicit p: Parameters) extends CustomCSRs with HasRocketCoreParameters {
  override def bpmCSR = {
    rocketParams.branchPredictionModeCSR.option(CustomCSR(bpmCSRId, BigInt(1), Some(BigInt(0))))
  }

  private def haveDCache = tileParams.dcache.get.scratch.isEmpty

  override def chickenCSR = {
    val mask = BigInt(
      tileParams.dcache.get.clockGate.toInt << 0 |
      rocketParams.clockGate.toInt << 1 |
      rocketParams.clockGate.toInt << 2 |
      1 << 3 | // disableSpeculativeICacheRefill
      haveDCache.toInt << 9 | // suppressCorruptOnGrantData
      tileParams.icache.get.prefetch.toInt << 17
    )
    Some(CustomCSR(chickenCSRId, mask, Some(mask)))
  }

  def disableICachePrefetch = getOrElse(chickenCSR, _.value(17), true.B)

  def marchid = CustomCSR.constant(CSRs.marchid, BigInt(1))

  def mvendorid = CustomCSR.constant(CSRs.mvendorid, BigInt(rocketParams.mvendorid))

  // mimpid encodes a release version in the form of a BCD-encoded datestamp.
  def mimpid = CustomCSR.constant(CSRs.mimpid, BigInt(rocketParams.mimpid))

  override def decls = super.decls :+ marchid :+ mvendorid :+ mimpid
}

class Rocket(tile: RocketTile)(implicit p: Parameters) extends CoreModule()(p)
    with HasRocketCoreParameters
    with HasCoreIO {
  def nTotalRoCCCSRs = tile.roccCSRs.flatten.size

  val clock_en_reg = RegInit(true.B)
  val long_latency_stall = Reg(Bool())
  val id_reg_pause = Reg(Bool())
  val imem_might_request_reg = Reg(Bool())
  val clock_en = WireDefault(true.B)
  val gated_clock =
    if (!rocketParams.clockGate) clock
    else ClockGate(clock, clock_en, "rocket_clock_gate")

  class RocketImpl { // entering gated-clock domain

  // performance counters
  def pipelineIDToWB[T <: Data](x: T): T =
    RegEnable(RegEnable(RegEnable(x, !ctrl_killd), ex_pc_valid), mem_pc_valid)
  val perfEvents = new EventSets(Seq(
    new EventSet((mask, hits) => Mux(wb_xcpt, mask(0), wb_valid && pipelineIDToWB((mask & hits).orR)), Seq(
      ("exception", () => false.B),
      ("load", () => id_ctrl.mem && id_ctrl.mem_cmd === M_XRD && !id_ctrl.fp),
      ("store", () => id_ctrl.mem && id_ctrl.mem_cmd === M_XWR && !id_ctrl.fp),
      ("amo", () => usingAtomics.B && id_ctrl.mem && (isAMO(id_ctrl.mem_cmd) || id_ctrl.mem_cmd.isOneOf(M_XLR, M_XSC))),
      ("system", () => id_ctrl.csr =/= CSR.N),
      ("arith", () => id_ctrl.wxd && !(id_ctrl.jal || id_ctrl.jalr || id_ctrl.mem || id_ctrl.fp || id_ctrl.mul || id_ctrl.div || id_ctrl.csr =/= CSR.N)),
      ("branch", () => id_ctrl.branch),
      ("jal", () => id_ctrl.jal),
      ("jalr", () => id_ctrl.jalr))
      ++ (if (!usingMulDiv) Seq() else Seq(
        ("mul", () => if (pipelinedMul) id_ctrl.mul else id_ctrl.div && (id_ctrl.alu_fn & aluFn.FN_DIV) =/= aluFn.FN_DIV),
        ("div", () => if (pipelinedMul) id_ctrl.div else id_ctrl.div && (id_ctrl.alu_fn & aluFn.FN_DIV) === aluFn.FN_DIV)))
      ++ (if (!usingFPU) Seq() else Seq(
        ("fp load", () => id_ctrl.fp && io.fpu.dec.ldst && io.fpu.dec.wen),
        ("fp store", () => id_ctrl.fp && io.fpu.dec.ldst && !io.fpu.dec.wen),
        ("fp add", () => id_ctrl.fp && io.fpu.dec.fma && io.fpu.dec.swap23),
        ("fp mul", () => id_ctrl.fp && io.fpu.dec.fma && !io.fpu.dec.swap23 && !io.fpu.dec.ren3),
        ("fp mul-add", () => id_ctrl.fp && io.fpu.dec.fma && io.fpu.dec.ren3),
        ("fp div/sqrt", () => id_ctrl.fp && (io.fpu.dec.div || io.fpu.dec.sqrt)),
        ("fp other", () => id_ctrl.fp && !(io.fpu.dec.ldst || io.fpu.dec.fma || io.fpu.dec.div || io.fpu.dec.sqrt))))),
    new EventSet((mask, hits) => (mask & hits).orR, Seq(
      ("load-use interlock", () => id_ex_hazard && ex_ctrl.mem || id_mem_hazard && mem_ctrl.mem || id_wb_hazard && wb_ctrl.mem),
      ("long-latency interlock", () => id_sboard_hazard),
      ("csr interlock", () => id_ex_hazard && ex_ctrl.csr =/= CSR.N || id_mem_hazard && mem_ctrl.csr =/= CSR.N || id_wb_hazard && wb_ctrl.csr =/= CSR.N),
      ("I$ blocked", () => icache_blocked),
      ("D$ blocked", () => id_ctrl.mem && dcache_blocked),
      ("branch misprediction", () => take_pc_mem && mem_direction_misprediction),
      ("control-flow target misprediction", () => take_pc_mem && mem_misprediction && mem_cfi && !mem_direction_misprediction && !icache_blocked),
      ("flush", () => wb_reg_flush_pipe),
      ("replay", () => replay_wb))
      ++ (if (!usingMulDiv) Seq() else Seq(
        ("mul/div interlock", () => id_ex_hazard && (ex_ctrl.mul || ex_ctrl.div) || id_mem_hazard && (mem_ctrl.mul || mem_ctrl.div) || id_wb_hazard && wb_ctrl.div)))
      ++ (if (!usingFPU) Seq() else Seq(
        ("fp interlock", () => id_ex_hazard && ex_ctrl.fp || id_mem_hazard && mem_ctrl.fp || id_wb_hazard && wb_ctrl.fp || id_ctrl.fp && id_stall_fpu)))),
    new EventSet((mask, hits) => (mask & hits).orR, Seq(
      ("I$ miss", () => io.imem.perf.acquire),
      ("D$ miss", () => io.dmem.perf.acquire),
      ("D$ release", () => io.dmem.perf.release),
      ("ITLB miss", () => io.imem.perf.tlbMiss),
      ("DTLB miss", () => io.dmem.perf.tlbMiss),
      ("L2 TLB miss", () => io.ptw.perf.l2miss)))))

  val pipelinedMul = usingMulDiv && mulDivParams.mulUnroll == xLen
  val decode_table = {
    require(!usingRoCC || !rocketParams.useSCIE)
    (if (usingMulDiv) new MDecode(pipelinedMul, aluFn) +: (xLen > 32).option(new M64Decode(pipelinedMul, aluFn)).toSeq else Nil) ++:
    (if (usingAtomics) new ADecode(aluFn) +: (xLen > 32).option(new A64Decode(aluFn)).toSeq else Nil) ++:
    (if (fLen >= 32)    new FDecode(aluFn) +: (xLen > 32).option(new F64Decode(aluFn)).toSeq else Nil) ++:
    (if (fLen >= 64)    new DDecode(aluFn) +: (xLen > 32).option(new D64Decode(aluFn)).toSeq else Nil) ++:
    (if (minFLen == 16) new HDecode(aluFn) +: (xLen > 32).option(new H64Decode(aluFn)).toSeq ++: (fLen >= 64).option(new HDDecode(aluFn)).toSeq else Nil) ++:
    (usingRoCC.option(new RoCCDecode(aluFn))) ++:
    (rocketParams.useSCIE.option(new SCIEDecode(aluFn))) ++:
    (if (usingBitManip) new ZBADecode +: (xLen == 64).option(new ZBA64Decode).toSeq ++: new ZBBMDecode +: new ZBBORCBDecode +: new ZBCRDecode +: new ZBSDecode +: (xLen == 32).option(new ZBS32Decode).toSeq ++: (xLen == 64).option(new ZBS64Decode).toSeq ++: new ZBBSEDecode +: new ZBBCDecode +: (xLen == 64).option(new ZBBC64Decode).toSeq else Nil) ++:
    (if (usingBitManip && !usingBitManipCrypto) (xLen == 32).option(new ZBBZE32Decode).toSeq ++: (xLen == 64).option(new ZBBZE64Decode).toSeq else Nil) ++:
    (if (usingBitManip || usingBitManipCrypto) new ZBBNDecode +: new ZBCDecode +: new ZBBRDecode +: (xLen == 32).option(new ZBBR32Decode).toSeq ++: (xLen == 64).option(new ZBBR64Decode).toSeq ++: (xLen == 32).option(new ZBBREV832Decode).toSeq ++: (xLen == 64).option(new ZBBREV864Decode).toSeq else Nil) ++:
    (if (usingBitManipCrypto) new ZBKXDecode +: new ZBKBDecode +: (xLen == 32).option(new ZBKB32Decode).toSeq ++: (xLen == 64).option(new ZBKB64Decode).toSeq else Nil) ++:
    (if (usingCryptoNIST) (xLen == 32).option(new ZKND32Decode).toSeq ++: (xLen == 64).option(new ZKND64Decode).toSeq else Nil) ++:
    (if (usingCryptoNIST) (xLen == 32).option(new ZKNE32Decode).toSeq ++: (xLen == 64).option(new ZKNE64Decode).toSeq else Nil) ++:
    (if (usingCryptoNIST) new ZKNHDecode +: (xLen == 32).option(new ZKNH32Decode).toSeq ++: (xLen == 64).option(new ZKNH64Decode).toSeq else Nil) ++:
    (usingCryptoSM.option(new ZKSDecode)) ++:
    (if (xLen == 32) new I32Decode(aluFn) else new I64Decode(aluFn)) +:
    (usingVM.option(new SVMDecode(aluFn))) ++:
    (usingSupervisor.option(new SDecode(aluFn))) ++:
    (usingHypervisor.option(new HypervisorDecode(aluFn))) ++:
    ((usingHypervisor && (xLen == 64)).option(new Hypervisor64Decode(aluFn))) ++:
    (usingDebug.option(new DebugDecode(aluFn))) ++:
    (usingNMI.option(new NMIDecode(aluFn))) ++:
    (usingConditionalZero.option(new ConditionalZeroDecode(aluFn))) ++:
    Seq(new FenceIDecode(tile.dcache.flushOnFenceI, aluFn)) ++:
    coreParams.haveCFlush.option(new CFlushDecode(tile.dcache.canSupportCFlushLine, aluFn)) ++:
    rocketParams.haveCease.option(new CeaseDecode(aluFn)) ++:
    Seq(new IDecode(aluFn))
  } flatMap(_.table)

  val ex_ctrl = Reg(new IntCtrlSigs(aluFn))
  val mem_ctrl = Reg(new IntCtrlSigs(aluFn))
  val wb_ctrl = Reg(new IntCtrlSigs(aluFn))

  val ex_reg_xcpt_interrupt  = Reg(Bool())
  val ex_reg_valid           = Reg(Bool())
  val ex_reg_rvc             = Reg(Bool())
  val ex_reg_btb_resp        = Reg(new BTBResp)
  val ex_reg_xcpt            = Reg(Bool())
  val ex_reg_flush_pipe      = Reg(Bool())
  val ex_reg_load_use        = Reg(Bool())
  val ex_reg_cause           = Reg(UInt())
  val ex_reg_replay = Reg(Bool())
  val ex_reg_pc = Reg(UInt())
  val ex_reg_mem_size = Reg(UInt())
  val ex_reg_hls = Reg(Bool())
  val ex_reg_inst = Reg(Bits())
  val ex_reg_raw_inst = Reg(UInt())
  val ex_scie_unpipelined = Reg(Bool())
  val ex_scie_pipelined = Reg(Bool())
  val ex_reg_wphit            = Reg(Vec(nBreakpoints, Bool()))

  val mem_reg_xcpt_interrupt  = Reg(Bool())
  val mem_reg_valid           = Reg(Bool())
  val mem_reg_rvc             = Reg(Bool())
  val mem_reg_btb_resp        = Reg(new BTBResp)
  val mem_reg_xcpt            = Reg(Bool())
  val mem_reg_replay          = Reg(Bool())
  val mem_reg_flush_pipe      = Reg(Bool())
  val mem_reg_cause           = Reg(UInt())
  val mem_reg_slow_bypass     = Reg(Bool())
  val mem_reg_load            = Reg(Bool())
  val mem_reg_store           = Reg(Bool())
  val mem_reg_sfence = Reg(Bool())
  val mem_reg_pc = Reg(UInt())
  val mem_reg_inst = Reg(Bits())
  val mem_reg_mem_size = Reg(UInt())
  val mem_reg_hls_or_dv = Reg(Bool())
  val mem_reg_raw_inst = Reg(UInt())
  val mem_scie_unpipelined = Reg(Bool())
  val mem_scie_pipelined = Reg(Bool())
  val mem_reg_wdata = Reg(Bits())
  val mem_reg_rs2 = Reg(Bits())
  val mem_br_taken = Reg(Bool())
  val take_pc_mem = Wire(Bool())
  val mem_reg_wphit          = Reg(Vec(nBreakpoints, Bool()))

  val wb_reg_valid           = Reg(Bool())
  val wb_reg_xcpt            = Reg(Bool())
  val wb_reg_replay          = Reg(Bool())
  val wb_reg_flush_pipe      = Reg(Bool())
  val wb_reg_cause           = Reg(UInt())
  val wb_reg_sfence = Reg(Bool())
  val wb_reg_pc = Reg(UInt())
  val wb_reg_mem_size = Reg(UInt())
  val wb_reg_hls_or_dv = Reg(Bool())
  val wb_reg_hfence_v = Reg(Bool())
  val wb_reg_hfence_g = Reg(Bool())
  val wb_reg_inst = Reg(Bits())
  val wb_reg_raw_inst = Reg(UInt())
  val wb_reg_wdata = Reg(Bits())
  val wb_reg_rs2 = Reg(Bits())
  val take_pc_wb = Wire(Bool())
  val wb_reg_wphit           = Reg(Vec(nBreakpoints, Bool()))

  val take_pc_mem_wb = take_pc_wb || take_pc_mem
  val take_pc = take_pc_mem_wb

  // decode stage
  val ibuf = Module(new IBuf)
  val id_expanded_inst = ibuf.io.inst.map(_.bits.inst)
  val id_raw_inst = ibuf.io.inst.map(_.bits.raw)
  val id_inst = id_expanded_inst.map(_.bits)
  ibuf.io.imem <> io.imem.resp
  ibuf.io.kill := take_pc

  require(decodeWidth == 1 /* TODO */ && retireWidth == decodeWidth)
  require(!(coreParams.useRVE && coreParams.fpu.nonEmpty), "Can't select both RVE and floating-point")
  require(!(coreParams.useRVE && coreParams.useHypervisor), "Can't select both RVE and Hypervisor")
  val id_ctrl = Wire(new IntCtrlSigs(aluFn)).decode(id_inst(0), decode_table)
  val lgNXRegs = if (coreParams.useRVE) 4 else 5
  val regAddrMask = (1 << lgNXRegs) - 1

  def decodeReg(x: UInt) = (x.extract(x.getWidth-1, lgNXRegs).asBool, x(lgNXRegs-1, 0))
  val (id_raddr3_illegal, id_raddr3) = decodeReg(id_expanded_inst(0).rs3)
  val (id_raddr2_illegal, id_raddr2) = decodeReg(id_expanded_inst(0).rs2)
  val (id_raddr1_illegal, id_raddr1) = decodeReg(id_expanded_inst(0).rs1)
  val (id_waddr_illegal,  id_waddr)  = decodeReg(id_expanded_inst(0).rd)

  val id_load_use = Wire(Bool())
  val id_reg_fence = RegInit(false.B)
  val id_ren = IndexedSeq(id_ctrl.rxs1, id_ctrl.rxs2)
  val id_raddr = IndexedSeq(id_raddr1, id_raddr2)
  val rf = new RegFile(regAddrMask, xLen)
  val id_rs = id_raddr.map(rf.read _)
  val ctrl_killd = Wire(Bool())
  val id_npc = (ibuf.io.pc.asSInt + ImmGen(IMM_UJ, id_inst(0))).asUInt

  val csr = Module(new CSRFile(perfEvents, coreParams.customCSRs.decls, tile.roccCSRs.flatten))
  val id_csr_en = id_ctrl.csr.isOneOf(CSR.S, CSR.C, CSR.W)
  val id_system_insn = id_ctrl.csr === CSR.I
  val id_csr_ren = id_ctrl.csr.isOneOf(CSR.S, CSR.C) && id_expanded_inst(0).rs1 === 0.U
  val id_csr = Mux(id_system_insn && id_ctrl.mem, CSR.N, Mux(id_csr_ren, CSR.R, id_ctrl.csr))
  val id_csr_flush = id_system_insn || (id_csr_en && !id_csr_ren && csr.io.decode(0).write_flush)

  val id_scie_decoder = if (!rocketParams.useSCIE) WireDefault(0.U.asTypeOf(new SCIEDecoderInterface)) else {
    val d = Module(new SCIEDecoder)
    assert(!io.imem.resp.valid || PopCount(d.io.unpipelined :: d.io.pipelined :: d.io.multicycle :: Nil) <= 1.U)
    d.io.insn := id_raw_inst(0)
    d.io
  }
  val id_illegal_rnum = if (usingCryptoNIST) (id_ctrl.zkn && aluFn.isKs1(id_ctrl.alu_fn) && id_inst(0)(23,20) > 0xA.U(4.W)) else false.B
  val id_illegal_insn = !id_ctrl.legal ||
    (id_ctrl.mul || id_ctrl.div) && !csr.io.status.isa('m'-'a') ||
    id_ctrl.amo && !csr.io.status.isa('a'-'a') ||
    id_ctrl.fp && (csr.io.decode(0).fp_illegal || io.fpu.illegal_rm) ||
    id_ctrl.dp && !csr.io.status.isa('d'-'a') ||
    ibuf.io.inst(0).bits.rvc && !csr.io.status.isa('c'-'a') ||
    id_raddr2_illegal && !id_ctrl.scie && id_ctrl.rxs2 ||
    id_raddr1_illegal && !id_ctrl.scie && id_ctrl.rxs1 ||
    id_waddr_illegal && !id_ctrl.scie && id_ctrl.wxd ||
    id_ctrl.rocc && csr.io.decode(0).rocc_illegal ||
    id_ctrl.scie && !(id_scie_decoder.unpipelined || id_scie_decoder.pipelined) ||
    id_csr_en && (csr.io.decode(0).read_illegal || !id_csr_ren && csr.io.decode(0).write_illegal) ||
    !ibuf.io.inst(0).bits.rvc && (id_system_insn && csr.io.decode(0).system_illegal) ||
    id_illegal_rnum
  val id_virtual_insn = id_ctrl.legal &&
    ((id_csr_en && !(!id_csr_ren && csr.io.decode(0).write_illegal) && csr.io.decode(0).virtual_access_illegal) ||
     (!ibuf.io.inst(0).bits.rvc && id_system_insn && csr.io.decode(0).virtual_system_illegal))
  // stall decode for fences (now, for AMO.rl; later, for AMO.aq and FENCE)
  val id_amo_aq = id_inst(0)(26)
  val id_amo_rl = id_inst(0)(25)
  val id_fence_pred = id_inst(0)(27,24)
  val id_fence_succ = id_inst(0)(23,20)
  val id_fence_next = id_ctrl.fence || id_ctrl.amo && id_amo_aq
  val id_mem_busy = !io.dmem.ordered || io.dmem.req.valid
  when (!id_mem_busy) { id_reg_fence := false.B }
  val id_rocc_busy = usingRoCC.B &&
    (io.rocc.busy || ex_reg_valid && ex_ctrl.rocc ||
     mem_reg_valid && mem_ctrl.rocc || wb_reg_valid && wb_ctrl.rocc)
  val id_do_fence = WireDefault(id_rocc_busy && id_ctrl.fence ||
    id_mem_busy && (id_ctrl.amo && id_amo_rl || id_ctrl.fence_i || id_reg_fence && (id_ctrl.mem || id_ctrl.rocc)))

  val bpu = Module(new BreakpointUnit(nBreakpoints))
  bpu.io.status := csr.io.status
  bpu.io.bp := csr.io.bp
  bpu.io.pc := ibuf.io.pc
  bpu.io.ea := mem_reg_wdata
  bpu.io.mcontext := csr.io.mcontext
  bpu.io.scontext := csr.io.scontext

  val id_xcpt0 = ibuf.io.inst(0).bits.xcpt0
  val id_xcpt1 = ibuf.io.inst(0).bits.xcpt1
  val (id_xcpt, id_cause) = checkExceptions(List(
    (csr.io.interrupt, csr.io.interrupt_cause),
    (bpu.io.debug_if,  CSR.debugTriggerCause.U),
    (bpu.io.xcpt_if,   Causes.breakpoint.U),
    (id_xcpt0.pf.inst, Causes.fetch_page_fault.U),
    (id_xcpt0.gf.inst, Causes.fetch_guest_page_fault.U),
    (id_xcpt0.ae.inst, Causes.fetch_access.U),
    (id_xcpt1.pf.inst, Causes.fetch_page_fault.U),
    (id_xcpt1.gf.inst, Causes.fetch_guest_page_fault.U),
    (id_xcpt1.ae.inst, Causes.fetch_access.U),
    (id_virtual_insn,  Causes.virtual_instruction.U),
    (id_illegal_insn,  Causes.illegal_instruction.U)))

  val idCoverCauses = List(
    (CSR.debugTriggerCause, "DEBUG_TRIGGER"),
    (Causes.breakpoint, "BREAKPOINT"),
    (Causes.fetch_access, "FETCH_ACCESS"),
    (Causes.illegal_instruction, "ILLEGAL_INSTRUCTION")
  ) ++ (if (usingVM) List(
    (Causes.fetch_page_fault, "FETCH_PAGE_FAULT")
  ) else Nil)
  coverExceptions(id_xcpt, id_cause, "DECODE", idCoverCauses)

  val dcache_bypass_data =
    if (fastLoadByte) io.dmem.resp.bits.data(xLen-1, 0)
    else if (fastLoadWord) io.dmem.resp.bits.data_word_bypass(xLen-1, 0)
    else wb_reg_wdata

  // detect bypass opportunities
  val ex_waddr = ex_reg_inst(11,7) & regAddrMask.U
  val mem_waddr = mem_reg_inst(11,7) & regAddrMask.U
  val wb_waddr = wb_reg_inst(11,7) & regAddrMask.U
  val bypass_sources = IndexedSeq(
    (true.B, 0.U, 0.U), // treat reading x0 as a bypass
    (ex_reg_valid && ex_ctrl.wxd, ex_waddr, mem_reg_wdata),
    (mem_reg_valid && mem_ctrl.wxd && !mem_ctrl.mem, mem_waddr, wb_reg_wdata),
    (mem_reg_valid && mem_ctrl.wxd, mem_waddr, dcache_bypass_data))
  val id_bypass_src = id_raddr.map(raddr => bypass_sources.map(s => s._1 && s._2 === raddr))

  // execute stage
  val bypass_mux = bypass_sources.map(_._3)
  val ex_reg_rs_bypass = Reg(Vec(id_raddr.size, Bool()))
  val ex_reg_rs_lsb = Reg(Vec(id_raddr.size, UInt(log2Ceil(bypass_sources.size).W)))
  val ex_reg_rs_msb = Reg(Vec(id_raddr.size, UInt()))
  val ex_rs = for (i <- 0 until id_raddr.size)
    yield Mux(ex_reg_rs_bypass(i), bypass_mux(ex_reg_rs_lsb(i)), Cat(ex_reg_rs_msb(i), ex_reg_rs_lsb(i)))
  val ex_imm = ImmGen(ex_ctrl.sel_imm, ex_reg_inst)
  val ex_op1 = MuxLookup(ex_ctrl.sel_alu1, 0.S, Seq(
    A1_RS1 -> ex_rs(0).asSInt,
    A1_PC -> ex_reg_pc.asSInt))
  val ex_op2 = MuxLookup(ex_ctrl.sel_alu2, 0.S, Seq(
    A2_RS2 -> ex_rs(1).asSInt,
    A2_IMM -> ex_imm,
    A2_SIZE -> Mux(ex_reg_rvc, 2.S, 4.S)))

  val alu = Module(aluFn match {
    case _: ABLUFN => new ABLU
    case _: ALUFN => new ALU
  })
  alu.io.dw := ex_ctrl.alu_dw
  alu.io.fn := ex_ctrl.alu_fn
  alu.io.in2 := ex_op2.asUInt
  alu.io.in1 := ex_op1.asUInt

  val ex_scie_unpipelined_wdata = if (!rocketParams.useSCIE) 0.U else {
    val u = Module(new SCIEUnpipelined(xLen))
    u.io.insn := ex_reg_inst
    u.io.rs1 := ex_rs(0)
    u.io.rs2 := ex_rs(1)
    u.io.rd
  }

  val mem_scie_pipelined_wdata = if (!rocketParams.useSCIE) 0.U else {
    val u = Module(new SCIEPipelined(xLen))
    u.io.clock := Module.clock
    u.io.valid := ex_reg_valid && ex_scie_pipelined
    u.io.insn := ex_reg_inst
    u.io.rs1 := ex_rs(0)
    u.io.rs2 := ex_rs(1)
    u.io.rd
  }

  val ex_zbk_wdata = if (!usingBitManipCrypto && !usingBitManip) 0.U else {
    val zbk = Module(new BitManipCrypto(xLen))
    zbk.io.fn  := ex_ctrl.alu_fn
    zbk.io.dw  := ex_ctrl.alu_dw
    zbk.io.rs1 := ex_op1.asUInt
    zbk.io.rs2 := ex_op2.asUInt
    zbk.io.rd
  }

  val ex_zkn_wdata = if (!usingCryptoNIST) 0.U else {
    val zkn = Module(new CryptoNIST(xLen))
    zkn.io.fn   := ex_ctrl.alu_fn
    zkn.io.hl   := ex_reg_inst(27)
    zkn.io.bs   := ex_reg_inst(31,30)
    zkn.io.rs1  := ex_op1.asUInt
    zkn.io.rs2  := ex_op2.asUInt
    zkn.io.rd
  }

  val ex_zks_wdata = if (!usingCryptoSM) 0.U else {
    val zks = Module(new CryptoSM(xLen))
    zks.io.fn  := ex_ctrl.alu_fn
    zks.io.bs  := ex_reg_inst(31,30)
    zks.io.rs1 := ex_op1.asUInt
    zks.io.rs2 := ex_op2.asUInt
    zks.io.rd
  }

  // multiplier and divider
  val div = Module(new MulDiv(if (pipelinedMul) mulDivParams.copy(mulUnroll = 0) else mulDivParams, width = xLen, aluFn = aluFn))
  div.io.req.valid := ex_reg_valid && ex_ctrl.div
  div.io.req.bits.dw := ex_ctrl.alu_dw
  div.io.req.bits.fn := ex_ctrl.alu_fn
  div.io.req.bits.in1 := ex_rs(0)
  div.io.req.bits.in2 := ex_rs(1)
  div.io.req.bits.tag := ex_waddr
  val mul = pipelinedMul.option {
    val m = Module(new PipelinedMultiplier(xLen, 2, aluFn = aluFn))
    m.io.req.valid := ex_reg_valid && ex_ctrl.mul
    m.io.req.bits := div.io.req.bits
    m
  }

  ex_reg_valid := !ctrl_killd
  ex_reg_replay := !take_pc && ibuf.io.inst(0).valid && ibuf.io.inst(0).bits.replay
  ex_reg_xcpt := !ctrl_killd && id_xcpt
  ex_reg_xcpt_interrupt := !take_pc && ibuf.io.inst(0).valid && csr.io.interrupt

  when (!ctrl_killd) {
    ex_ctrl := id_ctrl
    ex_reg_rvc := ibuf.io.inst(0).bits.rvc
    ex_ctrl.csr := id_csr
    ex_scie_unpipelined := id_ctrl.scie && id_scie_decoder.unpipelined
    ex_scie_pipelined := id_ctrl.scie && id_scie_decoder.pipelined
    when (id_ctrl.fence && id_fence_succ === 0.U) { id_reg_pause := true.B }
    when (id_fence_next) { id_reg_fence := true.B }
    when (id_xcpt) { // pass PC down ALU writeback pipeline for badaddr
      ex_ctrl.alu_fn := aluFn.FN_ADD
      ex_ctrl.alu_dw := DW_XPR
      ex_ctrl.sel_alu1 := A1_RS1 // badaddr := instruction
      ex_ctrl.sel_alu2 := A2_ZERO
      when (id_xcpt1.asUInt.orR) { // badaddr := PC+2
        ex_ctrl.sel_alu1 := A1_PC
        ex_ctrl.sel_alu2 := A2_SIZE
        ex_reg_rvc := true.B
      }
      when (bpu.io.xcpt_if || id_xcpt0.asUInt.orR) { // badaddr := PC
        ex_ctrl.sel_alu1 := A1_PC
        ex_ctrl.sel_alu2 := A2_ZERO
      }
    }
    ex_reg_flush_pipe := id_ctrl.fence_i || id_csr_flush
    ex_reg_load_use := id_load_use
    ex_reg_hls := usingHypervisor.B && id_system_insn && id_ctrl.mem_cmd.isOneOf(M_XRD, M_XWR, M_HLVX)
    ex_reg_mem_size := Mux(usingHypervisor.B && id_system_insn, id_inst(0)(27, 26), id_inst(0)(13, 12))
    when (id_ctrl.mem_cmd.isOneOf(M_SFENCE, M_HFENCEV, M_HFENCEG, M_FLUSH_ALL)) {
      ex_reg_mem_size := Cat(id_raddr2 =/= 0.U, id_raddr1 =/= 0.U)
    }
    when (id_ctrl.mem_cmd === M_SFENCE && csr.io.status.v) {
      ex_ctrl.mem_cmd := M_HFENCEV
    }
    if (tile.dcache.flushOnFenceI) {
      when (id_ctrl.fence_i) {
        ex_reg_mem_size := 0.U
      }
    }

    for (i <- 0 until id_raddr.size) {
      val do_bypass = id_bypass_src(i).reduce(_||_)
      val bypass_src = PriorityEncoder(id_bypass_src(i))
      ex_reg_rs_bypass(i) := do_bypass
      ex_reg_rs_lsb(i) := bypass_src
      when (id_ren(i) && !do_bypass) {
        ex_reg_rs_lsb(i) := id_rs(i)(log2Ceil(bypass_sources.size)-1, 0)
        ex_reg_rs_msb(i) := id_rs(i) >> log2Ceil(bypass_sources.size)
      }
    }
    when (id_illegal_insn || id_virtual_insn) {
      val inst = Mux(ibuf.io.inst(0).bits.rvc, id_raw_inst(0)(15, 0), id_raw_inst(0))
      ex_reg_rs_bypass(0) := false.B
      ex_reg_rs_lsb(0) := inst(log2Ceil(bypass_sources.size)-1, 0)
      ex_reg_rs_msb(0) := inst >> log2Ceil(bypass_sources.size)
    }
  }
  when (!ctrl_killd || csr.io.interrupt || ibuf.io.inst(0).bits.replay) {
    ex_reg_cause := id_cause
    ex_reg_inst := id_inst(0)
    ex_reg_raw_inst := id_raw_inst(0)
    ex_reg_pc := ibuf.io.pc
    ex_reg_btb_resp := ibuf.io.btb_resp
    ex_reg_wphit := bpu.io.bpwatch.map { bpw => bpw.ivalid(0) }
  }

  // replay inst in ex stage?
  val ex_pc_valid = ex_reg_valid || ex_reg_replay || ex_reg_xcpt_interrupt
  val wb_dcache_miss = wb_ctrl.mem && !io.dmem.resp.valid
  val replay_ex_structural = ex_ctrl.mem && !io.dmem.req.ready ||
                             ex_ctrl.div && !div.io.req.ready
  val replay_ex_load_use = wb_dcache_miss && ex_reg_load_use
  val replay_ex = ex_reg_replay || (ex_reg_valid && (replay_ex_structural || replay_ex_load_use))
  val ctrl_killx = take_pc_mem_wb || replay_ex || !ex_reg_valid
  // detect 2-cycle load-use delay for LB/LH/SC
  val ex_slow_bypass = ex_ctrl.mem_cmd === M_XSC || ex_reg_mem_size < 2.U
  val ex_sfence = usingVM.B && ex_ctrl.mem && (ex_ctrl.mem_cmd === M_SFENCE || ex_ctrl.mem_cmd === M_HFENCEV || ex_ctrl.mem_cmd === M_HFENCEG)

  val (ex_xcpt, ex_cause) = checkExceptions(List(
    (ex_reg_xcpt_interrupt || ex_reg_xcpt, ex_reg_cause)))

  val exCoverCauses = idCoverCauses
  coverExceptions(ex_xcpt, ex_cause, "EXECUTE", exCoverCauses)

  // memory stage
  val mem_pc_valid = mem_reg_valid || mem_reg_replay || mem_reg_xcpt_interrupt
  val mem_br_target = mem_reg_pc.asSInt +
    Mux(mem_ctrl.branch && mem_br_taken, ImmGen(IMM_SB, mem_reg_inst),
    Mux(mem_ctrl.jal, ImmGen(IMM_UJ, mem_reg_inst),
    Mux(mem_reg_rvc, 2.S, 4.S)))
  val mem_npc = (Mux(mem_ctrl.jalr || mem_reg_sfence, encodeVirtualAddress(mem_reg_wdata, mem_reg_wdata).asSInt, mem_br_target) & (-2).S).asUInt
  val mem_wrong_npc =
    Mux(ex_pc_valid, mem_npc =/= ex_reg_pc,
    Mux(ibuf.io.inst(0).valid || ibuf.io.imem.valid, mem_npc =/= ibuf.io.pc, true.B))
  val mem_npc_misaligned = !csr.io.status.isa('c'-'a') && mem_npc(1) && !mem_reg_sfence
  val mem_int_wdata = Mux(!mem_reg_xcpt && (mem_ctrl.jalr ^ mem_npc_misaligned), mem_br_target, mem_reg_wdata.asSInt).asUInt
  val mem_cfi = mem_ctrl.branch || mem_ctrl.jalr || mem_ctrl.jal
  val mem_cfi_taken = (mem_ctrl.branch && mem_br_taken) || mem_ctrl.jalr || mem_ctrl.jal
  val mem_direction_misprediction = mem_ctrl.branch && mem_br_taken =/= (usingBTB.B && mem_reg_btb_resp.taken)
  val mem_misprediction = if (usingBTB) mem_wrong_npc else mem_cfi_taken
  take_pc_mem := mem_reg_valid && !mem_reg_xcpt && (mem_misprediction || mem_reg_sfence)

  mem_reg_valid := !ctrl_killx
  mem_reg_replay := !take_pc_mem_wb && replay_ex
  mem_reg_xcpt := !ctrl_killx && ex_xcpt
  mem_reg_xcpt_interrupt := !take_pc_mem_wb && ex_reg_xcpt_interrupt

  // on pipeline flushes, cause mem_npc to hold the sequential npc, which
  // will drive the W-stage npc mux
  when (mem_reg_valid && mem_reg_flush_pipe) {
    mem_reg_sfence := false.B
  }.elsewhen (ex_pc_valid) {
    mem_ctrl := ex_ctrl
    mem_scie_unpipelined := ex_scie_unpipelined
    mem_scie_pipelined := ex_scie_pipelined
    mem_reg_rvc := ex_reg_rvc
    mem_reg_load := ex_ctrl.mem && isRead(ex_ctrl.mem_cmd)
    mem_reg_store := ex_ctrl.mem && isWrite(ex_ctrl.mem_cmd)
    mem_reg_sfence := ex_sfence
    mem_reg_btb_resp := ex_reg_btb_resp
    mem_reg_flush_pipe := ex_reg_flush_pipe
    mem_reg_slow_bypass := ex_slow_bypass
    mem_reg_wphit := ex_reg_wphit

    mem_reg_cause := ex_cause
    mem_reg_inst := ex_reg_inst
    mem_reg_raw_inst := ex_reg_raw_inst
    mem_reg_mem_size := ex_reg_mem_size
    mem_reg_hls_or_dv := io.dmem.req.bits.dv
    mem_reg_pc := ex_reg_pc
    // IDecode ensured they are 1H
    mem_reg_wdata := Mux1H(Seq(
      ex_scie_unpipelined -> ex_scie_unpipelined_wdata,
      ex_ctrl.zbk         -> ex_zbk_wdata,
      ex_ctrl.zkn         -> ex_zkn_wdata,
      ex_ctrl.zks         -> ex_zks_wdata,
      (!ex_scie_unpipelined && !ex_ctrl.zbk && !ex_ctrl.zkn && !ex_ctrl.zks)
                          -> alu.io.out,
    ))
    mem_br_taken := alu.io.cmp_out

    when (ex_ctrl.rxs2 && (ex_ctrl.mem || ex_ctrl.rocc || ex_sfence)) {
      val size = Mux(ex_ctrl.rocc, log2Ceil(xLen/8).U, ex_reg_mem_size)
      mem_reg_rs2 := new StoreGen(size, 0.U, ex_rs(1), coreDataBytes).data
    }
    when (ex_ctrl.jalr && csr.io.status.debug) {
      // flush I$ on D-mode JALR to effect uncached fetch without D$ flush
      mem_ctrl.fence_i := true.B
      mem_reg_flush_pipe := true.B
    }
  }

  val mem_breakpoint = (mem_reg_load && bpu.io.xcpt_ld) || (mem_reg_store && bpu.io.xcpt_st)
  val mem_debug_breakpoint = (mem_reg_load && bpu.io.debug_ld) || (mem_reg_store && bpu.io.debug_st)
  val (mem_ldst_xcpt, mem_ldst_cause) = checkExceptions(List(
    (mem_debug_breakpoint, CSR.debugTriggerCause.U),
    (mem_breakpoint,       Causes.breakpoint.U)))

  val (mem_xcpt, mem_cause) = checkExceptions(List(
    (mem_reg_xcpt_interrupt || mem_reg_xcpt, mem_reg_cause),
    (mem_reg_valid && mem_npc_misaligned,    Causes.misaligned_fetch.U),
    (mem_reg_valid && mem_ldst_xcpt,         mem_ldst_cause)))

  val memCoverCauses = (exCoverCauses ++ List(
    (CSR.debugTriggerCause, "DEBUG_TRIGGER"),
    (Causes.breakpoint, "BREAKPOINT"),
    (Causes.misaligned_fetch, "MISALIGNED_FETCH")
  )).distinct
  coverExceptions(mem_xcpt, mem_cause, "MEMORY", memCoverCauses)

  val dcache_kill_mem = mem_reg_valid && mem_ctrl.wxd && io.dmem.replay_next // structural hazard on writeback port
  val fpu_kill_mem = mem_reg_valid && mem_ctrl.fp && io.fpu.nack_mem
  val replay_mem  = dcache_kill_mem || mem_reg_replay || fpu_kill_mem
  val killm_common = dcache_kill_mem || take_pc_wb || mem_reg_xcpt || !mem_reg_valid
  div.io.kill := killm_common && RegNext(div.io.req.fire)
  val ctrl_killm = killm_common || mem_xcpt || fpu_kill_mem

  // writeback stage
  wb_reg_valid := !ctrl_killm
  wb_reg_replay := replay_mem && !take_pc_wb
  wb_reg_xcpt := mem_xcpt && !take_pc_wb
  wb_reg_flush_pipe := !ctrl_killm && mem_reg_flush_pipe
  when (mem_pc_valid) {
    wb_ctrl := mem_ctrl
    wb_reg_sfence := mem_reg_sfence
    wb_reg_wdata := Mux(mem_scie_pipelined, mem_scie_pipelined_wdata,
      Mux(!mem_reg_xcpt && mem_ctrl.fp && mem_ctrl.wxd, io.fpu.toint_data, mem_int_wdata))
    when (mem_ctrl.rocc || mem_reg_sfence) {
      wb_reg_rs2 := mem_reg_rs2
    }
    wb_reg_cause := mem_cause
    wb_reg_inst := mem_reg_inst
    wb_reg_raw_inst := mem_reg_raw_inst
    wb_reg_mem_size := mem_reg_mem_size
    wb_reg_hls_or_dv := mem_reg_hls_or_dv
    wb_reg_hfence_v := mem_ctrl.mem_cmd === M_HFENCEV
    wb_reg_hfence_g := mem_ctrl.mem_cmd === M_HFENCEG
    wb_reg_pc := mem_reg_pc
    wb_reg_wphit := mem_reg_wphit | bpu.io.bpwatch.map { bpw => (bpw.rvalid(0) && mem_reg_load) || (bpw.wvalid(0) && mem_reg_store) }

  }

  val (wb_xcpt, wb_cause) = checkExceptions(List(
    (wb_reg_xcpt,  wb_reg_cause),
    (wb_reg_valid && wb_ctrl.mem && io.dmem.s2_xcpt.pf.st, Causes.store_page_fault.U),
    (wb_reg_valid && wb_ctrl.mem && io.dmem.s2_xcpt.pf.ld, Causes.load_page_fault.U),
    (wb_reg_valid && wb_ctrl.mem && io.dmem.s2_xcpt.gf.st, Causes.store_guest_page_fault.U),
    (wb_reg_valid && wb_ctrl.mem && io.dmem.s2_xcpt.gf.ld, Causes.load_guest_page_fault.U),
    (wb_reg_valid && wb_ctrl.mem && io.dmem.s2_xcpt.ae.st, Causes.store_access.U),
    (wb_reg_valid && wb_ctrl.mem && io.dmem.s2_xcpt.ae.ld, Causes.load_access.U),
    (wb_reg_valid && wb_ctrl.mem && io.dmem.s2_xcpt.ma.st, Causes.misaligned_store.U),
    (wb_reg_valid && wb_ctrl.mem && io.dmem.s2_xcpt.ma.ld, Causes.misaligned_load.U)
  ))

  val wbCoverCauses = List(
    (Causes.misaligned_store, "MISALIGNED_STORE"),
    (Causes.misaligned_load, "MISALIGNED_LOAD"),
    (Causes.store_access, "STORE_ACCESS"),
    (Causes.load_access, "LOAD_ACCESS")
  ) ++ (if(usingVM) List(
    (Causes.store_page_fault, "STORE_PAGE_FAULT"),
    (Causes.load_page_fault, "LOAD_PAGE_FAULT")
  ) else Nil) ++ (if (usingHypervisor) List(
    (Causes.store_guest_page_fault, "STORE_GUEST_PAGE_FAULT"),
    (Causes.load_guest_page_fault, "LOAD_GUEST_PAGE_FAULT"),
  ) else Nil)
  coverExceptions(wb_xcpt, wb_cause, "WRITEBACK", wbCoverCauses)

  val wb_pc_valid = wb_reg_valid || wb_reg_replay || wb_reg_xcpt
  val wb_wxd = wb_reg_valid && wb_ctrl.wxd
  val wb_set_sboard = wb_ctrl.div || wb_dcache_miss || wb_ctrl.rocc
  val replay_wb_common = io.dmem.s2_nack || wb_reg_replay
  val replay_wb_rocc = wb_reg_valid && wb_ctrl.rocc && !io.rocc.cmd.ready
  val replay_wb = replay_wb_common || replay_wb_rocc
  take_pc_wb := replay_wb || wb_xcpt || csr.io.eret || wb_reg_flush_pipe

  // writeback arbitration
  val dmem_resp_xpu = !io.dmem.resp.bits.tag(0).asBool
  val dmem_resp_fpu =  io.dmem.resp.bits.tag(0).asBool
  val dmem_resp_waddr = io.dmem.resp.bits.tag(5, 1)
  val dmem_resp_valid = io.dmem.resp.valid && io.dmem.resp.bits.has_data
  val dmem_resp_replay = dmem_resp_valid && io.dmem.resp.bits.replay

  div.io.resp.ready := !wb_wxd
  val ll_wdata = WireDefault(div.io.resp.bits.data)
  val ll_waddr = WireDefault(div.io.resp.bits.tag)
  val ll_wen = WireDefault(div.io.resp.fire)
  if (usingRoCC) {
    io.rocc.resp.ready := !wb_wxd
    when (io.rocc.resp.fire) {
      div.io.resp.ready := false.B
      ll_wdata := io.rocc.resp.bits.data
      ll_waddr := io.rocc.resp.bits.rd
      ll_wen := true.B
    }
  }
  when (dmem_resp_replay && dmem_resp_xpu) {
    div.io.resp.ready := false.B
    if (usingRoCC)
      io.rocc.resp.ready := false.B
    ll_waddr := dmem_resp_waddr
    ll_wen := true.B
  }

  val wb_valid = wb_reg_valid && !replay_wb && !wb_xcpt
  val wb_wen = wb_valid && wb_ctrl.wxd
  val rf_wen = wb_wen || ll_wen
  val rf_waddr = Mux(ll_wen, ll_waddr, wb_waddr)
  val rf_wdata = Mux(dmem_resp_valid && dmem_resp_xpu, io.dmem.resp.bits.data(xLen-1, 0),
                 Mux(ll_wen, ll_wdata,
                 Mux(wb_ctrl.csr =/= CSR.N, csr.io.rw.rdata,
                 Mux(wb_ctrl.mul, mul.map(_.io.resp.bits.data).getOrElse(wb_reg_wdata),
                 wb_reg_wdata))))
  when (rf_wen) { rf.write(rf_waddr, rf_wdata) }

  // hook up control/status regfile
  csr.io.ungated_clock := clock
  csr.io.decode(0).inst := id_inst(0)
  csr.io.exception := wb_xcpt
  csr.io.cause := wb_cause
  csr.io.retire := wb_valid
  csr.io.inst(0) := (if (usingCompressed) Cat(Mux(wb_reg_raw_inst(1, 0).andR, wb_reg_inst >> 16, 0.U), wb_reg_raw_inst(15, 0)) else wb_reg_inst)
  csr.io.interrupts := io.interrupts
  csr.io.hartid := io.hartid
  io.fpu.fcsr_rm := csr.io.fcsr_rm
  csr.io.fcsr_flags := io.fpu.fcsr_flags
  io.fpu.time := csr.io.time(31,0)
  io.fpu.hartid := io.hartid
  csr.io.rocc_interrupt := io.rocc.interrupt
  csr.io.pc := wb_reg_pc
  val tval_dmem_addr = !wb_reg_xcpt
  val tval_any_addr = tval_dmem_addr ||
    wb_reg_cause.isOneOf(Causes.breakpoint.U, Causes.fetch_access.U, Causes.fetch_page_fault.U, Causes.fetch_guest_page_fault.U)
  val tval_inst = wb_reg_cause === Causes.illegal_instruction.U
  val tval_valid = wb_xcpt && (tval_any_addr || tval_inst)
  csr.io.gva := wb_xcpt && (tval_any_addr && csr.io.status.v || tval_dmem_addr && wb_reg_hls_or_dv)
  csr.io.tval := Mux(tval_valid, encodeVirtualAddress(wb_reg_wdata, wb_reg_wdata), 0.U)
  csr.io.htval := {
    val htval_valid_imem = wb_reg_xcpt && wb_reg_cause === Causes.fetch_guest_page_fault.U
    val htval_imem = Mux(htval_valid_imem, io.imem.gpa.bits, 0.U)
    assert(!htval_valid_imem || io.imem.gpa.valid)

    val htval_valid_dmem = wb_xcpt && tval_dmem_addr && io.dmem.s2_xcpt.gf.asUInt.orR && !io.dmem.s2_xcpt.pf.asUInt.orR
    val htval_dmem = Mux(htval_valid_dmem, io.dmem.s2_gpa, 0.U)

    (htval_dmem | htval_imem) >> hypervisorExtraAddrBits
  }
  io.ptw.ptbr := csr.io.ptbr
  io.ptw.hgatp := csr.io.hgatp
  io.ptw.vsatp := csr.io.vsatp
  (io.ptw.customCSRs.csrs zip csr.io.customCSRs).map { case (lhs, rhs) => lhs := rhs }
  io.ptw.status := csr.io.status
  io.ptw.hstatus := csr.io.hstatus
  io.ptw.gstatus := csr.io.gstatus
  io.ptw.pmp := csr.io.pmp
  csr.io.rw.addr := wb_reg_inst(31,20)
  csr.io.rw.cmd := CSR.maskCmd(wb_reg_valid, wb_ctrl.csr)
  csr.io.rw.wdata := wb_reg_wdata

  io.trace.time := csr.io.time
<<<<<<< HEAD
  if (rocketParams.debugROB) {
    val csr_trace_with_wdata = WireInit(csr.io.trace(0))
    csr_trace_with_wdata.wdata.get := rf_wdata
    DebugROB.pushTrace(clock, reset,
      io.hartid, csr_trace_with_wdata,
      (wb_ctrl.wfd || (wb_ctrl.wxd && wb_waddr =/= 0.U)) && !csr.io.trace(0).exception,
      wb_ctrl.wxd && wb_wen && !wb_set_sboard,
      wb_waddr + Mux(wb_ctrl.wfd, 32.U, 0.U))

    io.trace.insns(0) := DebugROB.popTrace(clock, reset, io.hartid)

    DebugROB.pushWb(clock, reset, io.hartid, ll_wen, rf_waddr, rf_wdata)
  } else {
    io.trace.insns := csr.io.trace
  }

=======
  io.rocc.csrs := csr.io.roccCSRs
>>>>>>> 7ddf02a3
  for (((iobpw, wphit), bp) <- io.bpwatch zip wb_reg_wphit zip csr.io.bp) {
    iobpw.valid(0) := wphit
    iobpw.action := bp.control.action
  }

  val hazard_targets = Seq((id_ctrl.rxs1 && id_raddr1 =/= 0.U, id_raddr1),
                           (id_ctrl.rxs2 && id_raddr2 =/= 0.U, id_raddr2),
                           (id_ctrl.wxd  && id_waddr  =/= 0.U, id_waddr))
  val fp_hazard_targets = Seq((io.fpu.dec.ren1, id_raddr1),
                              (io.fpu.dec.ren2, id_raddr2),
                              (io.fpu.dec.ren3, id_raddr3),
                              (io.fpu.dec.wen, id_waddr))

  val sboard = new Scoreboard(32, true)
  sboard.clear(ll_wen, ll_waddr)
  def id_sboard_clear_bypass(r: UInt) = {
    // ll_waddr arrives late when D$ has ECC, so reshuffle the hazard check
    if (!tileParams.dcache.get.dataECC.isDefined) ll_wen && ll_waddr === r
    else div.io.resp.fire && div.io.resp.bits.tag === r || dmem_resp_replay && dmem_resp_xpu && dmem_resp_waddr === r
  }
  val id_sboard_hazard = checkHazards(hazard_targets, rd => sboard.read(rd) && !id_sboard_clear_bypass(rd))
  sboard.set(wb_set_sboard && wb_wen, wb_waddr)

  // stall for RAW/WAW hazards on CSRs, loads, AMOs, and mul/div in execute stage.
  val ex_cannot_bypass = ex_ctrl.csr =/= CSR.N || ex_ctrl.jalr || ex_ctrl.mem || ex_ctrl.mul || ex_ctrl.div || ex_ctrl.fp || ex_ctrl.rocc || ex_scie_pipelined
  val data_hazard_ex = ex_ctrl.wxd && checkHazards(hazard_targets, _ === ex_waddr)
  val fp_data_hazard_ex = id_ctrl.fp && ex_ctrl.wfd && checkHazards(fp_hazard_targets, _ === ex_waddr)
  val id_ex_hazard = ex_reg_valid && (data_hazard_ex && ex_cannot_bypass || fp_data_hazard_ex)

  // stall for RAW/WAW hazards on CSRs, LB/LH, and mul/div in memory stage.
  val mem_mem_cmd_bh =
    if (fastLoadWord) (!fastLoadByte).B && mem_reg_slow_bypass
    else true.B
  val mem_cannot_bypass = mem_ctrl.csr =/= CSR.N || mem_ctrl.mem && mem_mem_cmd_bh || mem_ctrl.mul || mem_ctrl.div || mem_ctrl.fp || mem_ctrl.rocc
  val data_hazard_mem = mem_ctrl.wxd && checkHazards(hazard_targets, _ === mem_waddr)
  val fp_data_hazard_mem = id_ctrl.fp && mem_ctrl.wfd && checkHazards(fp_hazard_targets, _ === mem_waddr)
  val id_mem_hazard = mem_reg_valid && (data_hazard_mem && mem_cannot_bypass || fp_data_hazard_mem)
  id_load_use := mem_reg_valid && data_hazard_mem && mem_ctrl.mem

  // stall for RAW/WAW hazards on load/AMO misses and mul/div in writeback.
  val data_hazard_wb = wb_ctrl.wxd && checkHazards(hazard_targets, _ === wb_waddr)
  val fp_data_hazard_wb = id_ctrl.fp && wb_ctrl.wfd && checkHazards(fp_hazard_targets, _ === wb_waddr)
  val id_wb_hazard = wb_reg_valid && (data_hazard_wb && wb_set_sboard || fp_data_hazard_wb)

  val id_stall_fpu = if (usingFPU) {
    val fp_sboard = new Scoreboard(32)
    fp_sboard.set((wb_dcache_miss && wb_ctrl.wfd || io.fpu.sboard_set) && wb_valid, wb_waddr)
    fp_sboard.clear(dmem_resp_replay && dmem_resp_fpu, dmem_resp_waddr)
    fp_sboard.clear(io.fpu.sboard_clr, io.fpu.sboard_clra)

    checkHazards(fp_hazard_targets, fp_sboard.read _)
  } else false.B

  val dcache_blocked = {
    // speculate that a blocked D$ will unblock the cycle after a Grant
    val blocked = Reg(Bool())
    blocked := !io.dmem.req.ready && io.dmem.clock_enabled && !io.dmem.perf.grant && (blocked || io.dmem.req.valid || io.dmem.s2_nack)
    blocked && !io.dmem.perf.grant
  }
  val rocc_blocked = Reg(Bool())
  rocc_blocked := !wb_xcpt && !io.rocc.cmd.ready && (io.rocc.cmd.valid || rocc_blocked)

  val ctrl_stalld =
    id_ex_hazard || id_mem_hazard || id_wb_hazard || id_sboard_hazard ||
    csr.io.singleStep && (ex_reg_valid || mem_reg_valid || wb_reg_valid) ||
    id_csr_en && csr.io.decode(0).fp_csr && !io.fpu.fcsr_rdy ||
    id_ctrl.fp && id_stall_fpu ||
    id_ctrl.mem && dcache_blocked || // reduce activity during D$ misses
    id_ctrl.rocc && rocc_blocked || // reduce activity while RoCC is busy
    id_ctrl.div && (!(div.io.req.ready || (div.io.resp.valid && !wb_wxd)) || div.io.req.valid) || // reduce odds of replay
    !clock_en ||
    id_do_fence ||
    csr.io.csr_stall ||
    id_reg_pause ||
    io.traceStall
  ctrl_killd := !ibuf.io.inst(0).valid || ibuf.io.inst(0).bits.replay || take_pc_mem_wb || ctrl_stalld || csr.io.interrupt

  io.imem.req.valid := take_pc
  io.imem.req.bits.speculative := !take_pc_wb
  io.imem.req.bits.pc :=
    Mux(wb_xcpt || csr.io.eret, csr.io.evec, // exception or [m|s]ret
    Mux(replay_wb,              wb_reg_pc,   // replay
                                mem_npc))    // flush or branch misprediction
  io.imem.flush_icache := wb_reg_valid && wb_ctrl.fence_i && !io.dmem.s2_nack
  io.imem.might_request := {
    imem_might_request_reg := ex_pc_valid || mem_pc_valid || io.ptw.customCSRs.disableICacheClockGate
    imem_might_request_reg
  }
  io.imem.progress := RegNext(wb_reg_valid && !replay_wb_common)
  io.imem.sfence.valid := wb_reg_valid && wb_reg_sfence
  io.imem.sfence.bits.rs1 := wb_reg_mem_size(0)
  io.imem.sfence.bits.rs2 := wb_reg_mem_size(1)
  io.imem.sfence.bits.addr := wb_reg_wdata
  io.imem.sfence.bits.asid := wb_reg_rs2
  io.imem.sfence.bits.hv := wb_reg_hfence_v
  io.imem.sfence.bits.hg := wb_reg_hfence_g
  io.ptw.sfence := io.imem.sfence

  ibuf.io.inst(0).ready := !ctrl_stalld

  io.imem.btb_update.valid := mem_reg_valid && !take_pc_wb && mem_wrong_npc && (!mem_cfi || mem_cfi_taken)
  io.imem.btb_update.bits.isValid := mem_cfi
  io.imem.btb_update.bits.cfiType :=
    Mux((mem_ctrl.jal || mem_ctrl.jalr) && mem_waddr(0), CFIType.call,
    Mux(mem_ctrl.jalr && (mem_reg_inst(19,15) & regAddrMask.U) === BitPat("b00?01"), CFIType.ret,
    Mux(mem_ctrl.jal || mem_ctrl.jalr, CFIType.jump,
    CFIType.branch)))
  io.imem.btb_update.bits.target := io.imem.req.bits.pc
  io.imem.btb_update.bits.br_pc := (if (usingCompressed) mem_reg_pc + Mux(mem_reg_rvc, 0.U, 2.U) else mem_reg_pc)
  io.imem.btb_update.bits.pc := ~(~io.imem.btb_update.bits.br_pc | (coreInstBytes*fetchWidth-1).U)
  io.imem.btb_update.bits.prediction := mem_reg_btb_resp

  io.imem.bht_update.valid := mem_reg_valid && !take_pc_wb
  io.imem.bht_update.bits.pc := io.imem.btb_update.bits.pc
  io.imem.bht_update.bits.taken := mem_br_taken
  io.imem.bht_update.bits.mispredict := mem_wrong_npc
  io.imem.bht_update.bits.branch := mem_ctrl.branch
  io.imem.bht_update.bits.prediction := mem_reg_btb_resp.bht

  io.fpu.valid := !ctrl_killd && id_ctrl.fp
  io.fpu.killx := ctrl_killx
  io.fpu.killm := killm_common
  io.fpu.inst := id_inst(0)
  io.fpu.fromint_data := ex_rs(0)
  io.fpu.dmem_resp_val := dmem_resp_valid && dmem_resp_fpu
  io.fpu.dmem_resp_data := (if (minFLen == 32) io.dmem.resp.bits.data_word_bypass else io.dmem.resp.bits.data)
  io.fpu.dmem_resp_type := io.dmem.resp.bits.size
  io.fpu.dmem_resp_tag := dmem_resp_waddr
  io.fpu.keep_clock_enabled := io.ptw.customCSRs.disableCoreClockGate

  io.dmem.req.valid     := ex_reg_valid && ex_ctrl.mem
  val ex_dcache_tag = Cat(ex_waddr, ex_ctrl.fp)
  require(coreParams.dcacheReqTagBits >= ex_dcache_tag.getWidth)
  io.dmem.req.bits.tag  := ex_dcache_tag
  io.dmem.req.bits.cmd  := ex_ctrl.mem_cmd
  io.dmem.req.bits.size := ex_reg_mem_size
  io.dmem.req.bits.signed := !Mux(ex_reg_hls, ex_reg_inst(20), ex_reg_inst(14))
  io.dmem.req.bits.phys := false.B
  io.dmem.req.bits.addr := encodeVirtualAddress(ex_rs(0), alu.io.adder_out)
  io.dmem.req.bits.idx.foreach(_ := io.dmem.req.bits.addr)
  io.dmem.req.bits.dprv := Mux(ex_reg_hls, csr.io.hstatus.spvp, csr.io.status.dprv)
  io.dmem.req.bits.dv := ex_reg_hls || csr.io.status.dv
  io.dmem.s1_data.data := (if (fLen == 0) mem_reg_rs2 else Mux(mem_ctrl.fp, Fill((xLen max fLen) / fLen, io.fpu.store_data), mem_reg_rs2))
  io.dmem.s1_kill := killm_common || mem_ldst_xcpt || fpu_kill_mem
  io.dmem.s2_kill := false.B
  // don't let D$ go to sleep if we're probably going to use it soon
  io.dmem.keep_clock_enabled := ibuf.io.inst(0).valid && id_ctrl.mem && !csr.io.csr_stall

  io.rocc.cmd.valid := wb_reg_valid && wb_ctrl.rocc && !replay_wb_common
  io.rocc.exception := wb_xcpt && csr.io.status.xs.orR
  io.rocc.cmd.bits.status := csr.io.status
  io.rocc.cmd.bits.inst := wb_reg_inst.asTypeOf(new RoCCInstruction())
  io.rocc.cmd.bits.rs1 := wb_reg_wdata
  io.rocc.cmd.bits.rs2 := wb_reg_rs2

  // gate the clock
  val unpause = csr.io.time(rocketParams.lgPauseCycles-1, 0) === 0.U || csr.io.inhibit_cycle || io.dmem.perf.release || take_pc
  when (unpause) { id_reg_pause := false.B }
  io.cease := csr.io.status.cease && !clock_en_reg
  io.wfi := csr.io.status.wfi
  if (rocketParams.clockGate) {
    long_latency_stall := csr.io.csr_stall || io.dmem.perf.blocked || id_reg_pause && !unpause
    clock_en := clock_en_reg || ex_pc_valid || (!long_latency_stall && io.imem.resp.valid)
    clock_en_reg :=
      ex_pc_valid || mem_pc_valid || wb_pc_valid || // instruction in flight
      io.ptw.customCSRs.disableCoreClockGate || // chicken bit
      !div.io.req.ready || // mul/div in flight
      usingFPU.B && !io.fpu.fcsr_rdy || // long-latency FPU in flight
      io.dmem.replay_next || // long-latency load replaying
      (!long_latency_stall && (ibuf.io.inst(0).valid || io.imem.resp.valid)) // instruction pending

    assert(!(ex_pc_valid || mem_pc_valid || wb_pc_valid) || clock_en)
  }

  // evaluate performance counters
  val icache_blocked = !(io.imem.resp.valid || RegNext(io.imem.resp.valid))
  csr.io.counters foreach { c => c.inc := RegNext(perfEvents.evaluate(c.eventSel)) }

  val coreMonitorBundle = Wire(new CoreMonitorBundle(xLen, fLen))

  coreMonitorBundle.clock := clock
  coreMonitorBundle.reset := reset
  coreMonitorBundle.hartid := io.hartid
  coreMonitorBundle.timer := csr.io.time(31,0)
  coreMonitorBundle.valid := csr.io.trace(0).valid && !csr.io.trace(0).exception
  coreMonitorBundle.pc := csr.io.trace(0).iaddr(vaddrBitsExtended-1, 0).sextTo(xLen)
  coreMonitorBundle.wrenx := wb_wen && !wb_set_sboard
  coreMonitorBundle.wrenf := false.B
  coreMonitorBundle.wrdst := wb_waddr
  coreMonitorBundle.wrdata := rf_wdata
  coreMonitorBundle.rd0src := wb_reg_inst(19,15)
  coreMonitorBundle.rd0val := RegNext(RegNext(ex_rs(0)))
  coreMonitorBundle.rd1src := wb_reg_inst(24,20)
  coreMonitorBundle.rd1val := RegNext(RegNext(ex_rs(1)))
  coreMonitorBundle.inst := csr.io.trace(0).insn
  coreMonitorBundle.excpt := csr.io.trace(0).exception
  coreMonitorBundle.priv_mode := csr.io.trace(0).priv

  if (enableCommitLog) {
    val t = csr.io.trace(0)
    val rd = wb_waddr
    val wfd = wb_ctrl.wfd
    val wxd = wb_ctrl.wxd
    val has_data = wb_wen && !wb_set_sboard

    when (t.valid && !t.exception) {
      when (wfd) {
        printf ("%d 0x%x (0x%x) f%d p%d 0xXXXXXXXXXXXXXXXX\n", t.priv, t.iaddr, t.insn, rd, rd+32.U)
      }
      .elsewhen (wxd && rd =/= 0.U && has_data) {
        printf ("%d 0x%x (0x%x) x%d 0x%x\n", t.priv, t.iaddr, t.insn, rd, rf_wdata)
      }
      .elsewhen (wxd && rd =/= 0.U && !has_data) {
        printf ("%d 0x%x (0x%x) x%d p%d 0xXXXXXXXXXXXXXXXX\n", t.priv, t.iaddr, t.insn, rd, rd)
      }
      .otherwise {
        printf ("%d 0x%x (0x%x)\n", t.priv, t.iaddr, t.insn)
      }
    }

    when (ll_wen && rf_waddr =/= 0.U) {
      printf ("x%d p%d 0x%x\n", rf_waddr, rf_waddr, rf_wdata)
    }
  }
  else {
    when (csr.io.trace(0).valid) {
      printf("C%d: %d [%d] pc=[%x] W[r%d=%x][%d] R[r%d=%x] R[r%d=%x] inst=[%x] DASM(%x)\n",
         io.hartid, coreMonitorBundle.timer, coreMonitorBundle.valid,
         coreMonitorBundle.pc,
         Mux(wb_ctrl.wxd || wb_ctrl.wfd, coreMonitorBundle.wrdst, 0.U),
         Mux(coreMonitorBundle.wrenx, coreMonitorBundle.wrdata, 0.U),
         coreMonitorBundle.wrenx,
         Mux(wb_ctrl.rxs1 || wb_ctrl.rfs1, coreMonitorBundle.rd0src, 0.U),
         Mux(wb_ctrl.rxs1 || wb_ctrl.rfs1, coreMonitorBundle.rd0val, 0.U),
         Mux(wb_ctrl.rxs2 || wb_ctrl.rfs2, coreMonitorBundle.rd1src, 0.U),
         Mux(wb_ctrl.rxs2 || wb_ctrl.rfs2, coreMonitorBundle.rd1val, 0.U),
         coreMonitorBundle.inst, coreMonitorBundle.inst)
    }
  }

  // CoreMonitorBundle for late latency writes
  val xrfWriteBundle = Wire(new CoreMonitorBundle(xLen, fLen))

  xrfWriteBundle.clock := clock
  xrfWriteBundle.reset := reset
  xrfWriteBundle.hartid := io.hartid
  xrfWriteBundle.timer := csr.io.time(31,0)
  xrfWriteBundle.valid := false.B
  xrfWriteBundle.pc := 0.U
  xrfWriteBundle.wrdst := rf_waddr
  xrfWriteBundle.wrenx := rf_wen && !(csr.io.trace(0).valid && wb_wen && (wb_waddr === rf_waddr))
  xrfWriteBundle.wrenf := false.B
  xrfWriteBundle.wrdata := rf_wdata
  xrfWriteBundle.rd0src := 0.U
  xrfWriteBundle.rd0val := 0.U
  xrfWriteBundle.rd1src := 0.U
  xrfWriteBundle.rd1val := 0.U
  xrfWriteBundle.inst := 0.U
  xrfWriteBundle.excpt := false.B
  xrfWriteBundle.priv_mode := csr.io.trace(0).priv

  PlusArg.timeout(
    name = "max_core_cycles",
    docstring = "Kill the emulation after INT rdtime cycles. Off if 0."
  )(csr.io.time)

  } // leaving gated-clock domain
  val rocketImpl = withClock (gated_clock) { new RocketImpl }

  def checkExceptions(x: Seq[(Bool, UInt)]) =
    (x.map(_._1).reduce(_||_), PriorityMux(x))

  def coverExceptions(exceptionValid: Bool, cause: UInt, labelPrefix: String, coverCausesLabels: Seq[(Int, String)]): Unit = {
    for ((coverCause, label) <- coverCausesLabels) {
      property.cover(exceptionValid && (cause === coverCause.U), s"${labelPrefix}_${label}")
    }
  }

  def checkHazards(targets: Seq[(Bool, UInt)], cond: UInt => Bool) =
    targets.map(h => h._1 && cond(h._2)).reduce(_||_)

  def encodeVirtualAddress(a0: UInt, ea: UInt) = if (vaddrBitsExtended == vaddrBits) ea else {
    // efficient means to compress 64-bit VA into vaddrBits+1 bits
    // (VA is bad if VA(vaddrBits) != VA(vaddrBits-1))
    val b = vaddrBitsExtended-1
    val a = (a0 >> b).asSInt
    val msb = Mux(a === 0.S || a === -1.S, ea(b), !ea(b-1))
    Cat(msb, ea(b-1, 0))
  }

  class Scoreboard(n: Int, zero: Boolean = false)
  {
    def set(en: Bool, addr: UInt): Unit = update(en, _next | mask(en, addr))
    def clear(en: Bool, addr: UInt): Unit = update(en, _next & ~mask(en, addr))
    def read(addr: UInt): Bool = r(addr)
    def readBypassed(addr: UInt): Bool = _next(addr)

    private val _r = RegInit(0.U(n.W))
    private val r = if (zero) (_r >> 1 << 1) else _r
    private var _next = r
    private var ens = false.B
    private def mask(en: Bool, addr: UInt) = Mux(en, 1.U << addr, 0.U)
    private def update(en: Bool, update: UInt) = {
      _next = update
      ens = ens || en
      when (ens) { _r := _next }
    }
  }
}

class RegFile(n: Int, w: Int, zero: Boolean = false) {
  val rf = Mem(n, UInt(w.W))
  private def access(addr: UInt) = rf(~addr(log2Up(n)-1,0))
  private val reads = ArrayBuffer[(UInt,UInt)]()
  private var canRead = true
  def read(addr: UInt) = {
    require(canRead)
    reads += addr -> Wire(UInt())
    reads.last._2 := Mux(zero.B && addr === 0.U, 0.U, access(addr))
    reads.last._2
  }
  def write(addr: UInt, data: UInt) = {
    canRead = false
    when (addr =/= 0.U) {
      access(addr) := data
      for ((raddr, rdata) <- reads)
        when (addr === raddr) { rdata := data }
    }
  }
}

object ImmGen {
  def apply(sel: UInt, inst: UInt) = {
    val sign = Mux(sel === IMM_Z, 0.S, inst(31).asSInt)
    val b30_20 = Mux(sel === IMM_U, inst(30,20).asSInt, sign)
    val b19_12 = Mux(sel =/= IMM_U && sel =/= IMM_UJ, sign, inst(19,12).asSInt)
    val b11 = Mux(sel === IMM_U || sel === IMM_Z, 0.S,
              Mux(sel === IMM_UJ, inst(20).asSInt,
              Mux(sel === IMM_SB, inst(7).asSInt, sign)))
    val b10_5 = Mux(sel === IMM_U || sel === IMM_Z, 0.U, inst(30,25))
    val b4_1 = Mux(sel === IMM_U, 0.U,
               Mux(sel === IMM_S || sel === IMM_SB, inst(11,8),
               Mux(sel === IMM_Z, inst(19,16), inst(24,21))))
    val b0 = Mux(sel === IMM_S, inst(7),
             Mux(sel === IMM_I, inst(20),
             Mux(sel === IMM_Z, inst(15), 0.U)))

    Cat(sign, b30_20, b19_12, b11, b10_5, b4_1, b0).asSInt
  }
}<|MERGE_RESOLUTION|>--- conflicted
+++ resolved
@@ -814,9 +814,8 @@
   csr.io.rw.addr := wb_reg_inst(31,20)
   csr.io.rw.cmd := CSR.maskCmd(wb_reg_valid, wb_ctrl.csr)
   csr.io.rw.wdata := wb_reg_wdata
-
+  io.rocc.csrs := csr.io.roccCSRs
   io.trace.time := csr.io.time
-<<<<<<< HEAD
   if (rocketParams.debugROB) {
     val csr_trace_with_wdata = WireInit(csr.io.trace(0))
     csr_trace_with_wdata.wdata.get := rf_wdata
@@ -832,10 +831,6 @@
   } else {
     io.trace.insns := csr.io.trace
   }
-
-=======
-  io.rocc.csrs := csr.io.roccCSRs
->>>>>>> 7ddf02a3
   for (((iobpw, wphit), bp) <- io.bpwatch zip wb_reg_wphit zip csr.io.bp) {
     iobpw.valid(0) := wphit
     iobpw.action := bp.control.action

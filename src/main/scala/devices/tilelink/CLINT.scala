// See LICENSE.SiFive for license details.

package freechips.rocketchip.devices.tilelink

import Chisel._
import freechips.rocketchip.config.{Field, Parameters}
import freechips.rocketchip.diplomacy._
import freechips.rocketchip.diplomaticobjectmodel.logicaltree._
import freechips.rocketchip.diplomaticobjectmodel.model._
import freechips.rocketchip.interrupts._
import freechips.rocketchip.regmapper._
import freechips.rocketchip.subsystem.BaseSubsystem
import freechips.rocketchip.tilelink._
import freechips.rocketchip.util._

object CLINTConsts
{
  def msipOffset(hart: Int) = hart * msipBytes
  def timecmpOffset(hart: Int) = 0x4000 + hart * timecmpBytes
  def timeOffset = 0xbff8
  def msipBytes = 4
  def timecmpBytes = 8
  def size = 0x10000
  def timeWidth = 64
  def ipiWidth = 32
  def ints = 2
}

case class CLINTParams(baseAddress: BigInt = 0x02000000, intStages: Int = 0)
{
  def address = AddressSet(baseAddress, CLINTConsts.size-1)
}

case object CLINTKey extends Field[Option[CLINTParams]](None)

class CLINT(params: CLINTParams, beatBytes: Int)(implicit p: Parameters) extends LazyModule
{
  import CLINTConsts._

  // clint0 => at most 4095 devices
  val device: SimpleDevice = new SimpleDevice("clint", Seq("riscv,clint0")) {
    override val alwaysExtended = true
<<<<<<< HEAD

    /**
      * This function is for backwards compatiblity and will be removed in the future
      *
      * @param resourceBindingsMap
      * @return
      */
    override def getOMComponents(resourceBindingsMap: ResourceBindingsMap): Seq[OMComponent] = {
      clintLogicalTree.getOMComponents(resourceBindingsMap, Nil)
    }
=======
>>>>>>> d51159de
  }

  val node: TLRegisterNode = TLRegisterNode(
    address   = Seq(params.address),
    device    = device,
    beatBytes = beatBytes)

  val intnode : IntNexusNode = IntNexusNode(
    sourceFn = { _ => IntSourcePortParameters(Seq(IntSourceParameters(ints, Seq(Resource(device, "int"))))) },
    sinkFn   = { _ => IntSinkPortParameters(Seq(IntSinkParameters())) },
    outputRequiresInput = false)

  lazy val module = new LazyModuleImp(this) {
    Annotated.params(this, params)
    require (intnode.edges.in.size == 0, "CLINT only produces interrupts; it does not accept them")

    val io = IO(new Bundle {
      val rtcTick = Bool(INPUT)
    })

    val time = RegInit(UInt(0, width = timeWidth))
    when (io.rtcTick) { time := time + UInt(1) }

    val nTiles = intnode.out.size
    val timecmp = Seq.fill(nTiles) { Reg(UInt(width = timeWidth)) }
    val ipi = Seq.fill(nTiles) { RegInit(UInt(0, width = 1)) }

    val (intnode_out, _) = intnode.out.unzip
    intnode_out.zipWithIndex.foreach { case (int, i) =>
      int(0) := ShiftRegister(ipi(i)(0), params.intStages) // msip
      int(1) := ShiftRegister(time.asUInt >= timecmp(i).asUInt, params.intStages) // mtip
    }

    /* 0000 msip hart 0
     * 0004 msip hart 1
     * 4000 mtimecmp hart 0 lo
     * 4004 mtimecmp hart 0 hi
     * 4008 mtimecmp hart 1 lo
     * 400c mtimecmp hart 1 hi
     * bff8 mtime lo
     * bffc mtime hi
     */

    val omRegMap : OMRegisterMap = node.regmap(
      0                -> RegFieldGroup ("msip", Some("MSIP Bits"), ipi.zipWithIndex.flatMap{ case (r, i) =>
        RegField(1, r, RegFieldDesc(s"msip_$i", s"MSIP bit for Hart $i", reset=Some(0))) :: RegField(ipiWidth - 1) :: Nil }),
      timecmpOffset(0) -> timecmp.zipWithIndex.flatMap{ case (t, i) => RegFieldGroup(s"mtimecmp_$i", Some(s"MTIMECMP for hart $i"),
          RegField.bytes(t, Some(RegFieldDesc(s"mtimecmp_$i", "", reset=None))))},
      timeOffset       -> RegFieldGroup("mtime", Some("Timer Register"),
        RegField.bytes(time, Some(RegFieldDesc("mtime", "", reset=Some(0), volatile=true))))
    )

    def getOMRegMap(): OMRegisterMap = omRegMap
  }

<<<<<<< HEAD
  val clintLogicalTree: CLINTLogicalTreeNode = new CLINTLogicalTreeNode(device, module.getOMRegMap)
=======
  val logicalTreeNode = new CLINTLogicalTreeNode(device, module.getOMRegMap)
>>>>>>> d51159de
}

/** Trait that will connect a CLINT to a subsystem */
trait CanHavePeripheryCLINT { this: BaseSubsystem =>
  val clintOpt = p(CLINTKey).map { params =>
    val clint = LazyModule(new CLINT(params, cbus.beatBytes))
<<<<<<< HEAD
    LogicalModuleTree.add(logicalTree, clint.clintLogicalTree)
=======
    LogicalModuleTree.add(logicalTree, clint.logicalTreeNode)
>>>>>>> d51159de

    clint.node := cbus.coupleTo("clint") { TLFragmenter(cbus) := _ }
    clint
  }
}<|MERGE_RESOLUTION|>--- conflicted
+++ resolved
@@ -40,19 +40,6 @@
   // clint0 => at most 4095 devices
   val device: SimpleDevice = new SimpleDevice("clint", Seq("riscv,clint0")) {
     override val alwaysExtended = true
-<<<<<<< HEAD
-
-    /**
-      * This function is for backwards compatiblity and will be removed in the future
-      *
-      * @param resourceBindingsMap
-      * @return
-      */
-    override def getOMComponents(resourceBindingsMap: ResourceBindingsMap): Seq[OMComponent] = {
-      clintLogicalTree.getOMComponents(resourceBindingsMap, Nil)
-    }
-=======
->>>>>>> d51159de
   }
 
   val node: TLRegisterNode = TLRegisterNode(
@@ -108,22 +95,15 @@
     def getOMRegMap(): OMRegisterMap = omRegMap
   }
 
-<<<<<<< HEAD
-  val clintLogicalTree: CLINTLogicalTreeNode = new CLINTLogicalTreeNode(device, module.getOMRegMap)
-=======
   val logicalTreeNode = new CLINTLogicalTreeNode(device, module.getOMRegMap)
->>>>>>> d51159de
 }
 
 /** Trait that will connect a CLINT to a subsystem */
 trait CanHavePeripheryCLINT { this: BaseSubsystem =>
   val clintOpt = p(CLINTKey).map { params =>
     val clint = LazyModule(new CLINT(params, cbus.beatBytes))
-<<<<<<< HEAD
-    LogicalModuleTree.add(logicalTree, clint.clintLogicalTree)
-=======
+
     LogicalModuleTree.add(logicalTree, clint.logicalTreeNode)
->>>>>>> d51159de
 
     clint.node := cbus.coupleTo("clint") { TLFragmenter(cbus) := _ }
     clint

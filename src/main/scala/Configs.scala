--- conflicted
+++ resolved
@@ -319,11 +319,8 @@
       case CacheBlockOffsetBits => log2Up(here(CacheBlockBytes))
       case ConfigString => makeConfigString()
       case GlobalAddrMap => globalAddrMap
-<<<<<<< HEAD
       case SmiExampleAddrBits => 10
-=======
       case EnableL2Logging => false
->>>>>>> 78108195
       case _ => throw new CDEMatchError
   }},
   knobValues = {

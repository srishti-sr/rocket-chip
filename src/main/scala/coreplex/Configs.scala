--- conflicted
+++ resolved
@@ -119,54 +119,52 @@
 class WithNCores(n: Int) extends Config(
   (pname,site,here) => pname match {
     case NTiles => n
+    case _ => throw new CDEMatchError
   })
 
 class WithNBanksPerMemChannel(n: Int) extends Config(
   (pname, site, here, up) => pname match {
     case BankedL2Config => up(BankedL2Config).copy(nBanksPerChannel = n)
+    case _ => throw new CDEMatchError
   })
 
 class WithNTrackersPerBank(n: Int) extends Config(
   (pname, site, here, up) => pname match {
     case BroadcastConfig => up(BroadcastConfig).copy(nTrackers = n)
+    case _ => throw new CDEMatchError
   })
 
 // This is the number of sets **per way**
-class WithL1ICacheSets(sets: Int) extends Config (
-  knobValues = {
-    case "L1I_SETS" => sets
-    case _ => throw new CDEMatchError
-  }
-)
+class WithL1ICacheSets(sets: Int) extends Config(
+  (pname, site, here, up) => pname match {
+    case CacheName("L1I") => up(CacheName("L1I")).copy(nSets = sets)
+    case _ => throw new CDEMatchError
+  })
 
 // This is the number of sets **per way**
-class WithL1DCacheSets(sets: Int) extends Config (
-  knobValues = {
-    case "L1D_SETS" => sets
-    case _ => throw new CDEMatchError
-  }
-)
-
-class WithL1ICacheWays(ways: Int) extends Config (
-  knobValues = {
-    case "L1I_WAYS" => ways
-    case _ => throw new CDEMatchError
-  }
-)
-
-class WithL1DCacheWays(ways: Int) extends Config (
-  knobValues = {
-    case "L1D_WAYS" => ways
-    case _ => throw new CDEMatchError
-  }
-)
-
-class WithCacheBlockBytes(linesize: Int) extends Config (
-  topDefinitions = { (pname,site,here) => pname match {
-    case CacheBlockBytes => Dump("CACHE_BLOCK_BYTES", linesize)
-    case _ => throw new CDEMatchError
-  }}
-)
+class WithL1DCacheSets(sets: Int) extends Config(
+  (pname, site, here, up) => pname match {
+    case CacheName("L1D") => up(CacheName("L1D")).copy(nSets = sets)
+    case _ => throw new CDEMatchError
+  })
+
+class WithL1ICacheWays(ways: Int) extends Config(
+  (pname, site, here, up) => pname match {
+    case CacheName("L1I") => up(CacheName("L1I")).copy(nWays = ways)
+    case _ => throw new CDEMatchError
+  })
+
+class WithL1DCacheWays(ways: Int) extends Config(
+  (pname, site, here, up) => pname match {
+    case CacheName("L1D") => up(CacheName("L1D")).copy(nWays = ways)
+    case _ => throw new CDEMatchError
+  })
+
+class WithCacheBlockBytes(linesize: Int) extends Config(
+  (pname,site,here) => pname match {
+    case CacheBlockBytes => linesize
+    case _ => throw new CDEMatchError
+  })
 
 class WithDataScratchpad(n: Int) extends Config(
   (pname,site,here,up) => pname match {
@@ -274,34 +272,25 @@
 
     case RoccMaxTaggedMemXacts => 1
     case _ => throw new CDEMatchError
-<<<<<<< HEAD
-  })
-=======
-  })
-
-class WithSplitL2Metadata extends Config(
-  knobValues = { case "L2_SPLIT_METADATA" => true; case _ => throw new CDEMatchError })
-
-class WithDefaultBtb extends Config (
-  topDefinitions = { (pname,site,here) => pname match {
+  })
+
+class WithDefaultBtb extends Config(
+  (pname,site,here) => pname match {
     case BtbKey => BtbParameters()
     case _ => throw new CDEMatchError
-  }}
-)
-
-class WithFastMulDiv extends Config (
-  topDefinitions = { (pname,site,here) => pname match {
+  })
+
+class WithFastMulDiv extends Config(
+  (pname,site,here) => pname match {
     case MulDivKey => Some(MulDivConfig(mulUnroll = 8, mulEarlyOut = (site(XLen) > 32), divEarlyOut = true))
     case _ => throw new CDEMatchError
-  }}
-)
-
-class WithoutMulDiv extends Config (
+  })
+
+class WithoutMulDiv extends Config(
   (pname, site, here) => pname match {
     case MulDivKey => None
     case _ => throw new CDEMatchError
-  }
-)
+  })
 
 class WithoutFPU extends Config(
   (pname, site, here) => pname match {
@@ -313,6 +302,4 @@
   (pname, site, here) => pname match {
     case FPUKey => Some(FPUConfig(divSqrt = false))
     case _ => throw new CDEMatchError
-  }
-)
->>>>>>> 87cbd5c8
+  })
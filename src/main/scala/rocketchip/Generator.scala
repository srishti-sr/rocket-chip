// See LICENSE for license details.

package rocketchip

import rocket.{XLen, UseVM, UseAtomics, UseCompressed, FPUKey}
import scala.collection.mutable.LinkedHashSet

/** A Generator for platforms containing Rocket Coreplexes */
object Generator extends util.GeneratorApp {

  val rv64RegrTestNames = LinkedHashSet(
        "rv64ud-v-fcvt",
        "rv64ud-p-fdiv",
        "rv64ud-v-fadd",
        "rv64uf-v-fadd",
        "rv64um-v-mul",
        "rv64mi-p-breakpoint",
        "rv64uc-v-rvc",
        "rv64ud-v-structural",
        "rv64si-p-wfi",
        "rv64um-v-divw",
        "rv64ua-v-lrsc",
        "rv64ui-v-fence_i",
        "rv64ud-v-fcvt_w",
        "rv64uf-v-fmin",
        "rv64ui-v-sb",
        "rv64ua-v-amomax_d",
        "rv64ud-v-move",
        "rv64ud-v-fclass",
        "rv64ua-v-amoand_d",
        "rv64ua-v-amoxor_d",
        "rv64si-p-sbreak",
        "rv64ud-v-fmadd",
        "rv64uf-v-ldst",
        "rv64um-v-mulh",
        "rv64si-p-dirty")

  val rv32RegrTestNames = LinkedHashSet(
      "rv32mi-p-ma_addr",
      "rv32mi-p-csr",
      "rv32ui-p-sh",
      "rv32ui-p-lh",
      "rv32uc-p-rvc",
      "rv32mi-p-sbreak",
      "rv32ui-p-sll")

  override def addTestSuites {
    import DefaultTestSuites._
    val xlen = params(XLen)
    val vm = params(UseVM)
    val env = if (vm) List("p","v") else List("p")
    params(FPUKey) foreach { case cfg =>
      if (xlen == 32) {
        TestGeneration.addSuites(env.map(rv32ufNoDiv))
      } else {
        TestGeneration.addSuite(rv32udBenchmarks)
        TestGeneration.addSuites(env.map(rv64ufNoDiv))
        TestGeneration.addSuites(env.map(rv64udNoDiv))
        if (cfg.divSqrt) {
          TestGeneration.addSuites(env.map(rv64uf))
          TestGeneration.addSuites(env.map(rv64ud))
        }
      }
    }
    if (params(UseAtomics))    TestGeneration.addSuites(env.map(if (xlen == 64) rv64ua else rv32ua))
    if (params(UseCompressed)) TestGeneration.addSuites(env.map(if (xlen == 64) rv64uc else rv32uc))
    val (rvi, rvu) =
      if (xlen == 64) ((if (vm) rv64i else rv64pi), rv64u)
      else            ((if (vm) rv32i else rv32pi), rv32u)

    TestGeneration.addSuites(rvi.map(_("p")))
    TestGeneration.addSuites((if (vm) List("v") else List()).flatMap(env => rvu.map(_(env))))
    TestGeneration.addSuite(benchmarks)
    TestGeneration.addSuite(new RegressionTestSuite(if (xlen == 64) rv64RegrTestNames else rv32RegrTestNames))
  }

<<<<<<< HEAD
  def getParameters(names: ParsedInputNames): Parameters = getParameters(getConfig(names))

  def getParameters(config: Config): Parameters = Parameters.root(config.toInstance)

  import chisel3.internal.firrtl.Circuit
  def elaborate(names: ParsedInputNames, params: Parameters): Circuit = {
    val gen = () =>
      Class.forName(names.fullTopModuleClass)
        .getConstructor(classOf[cde.Parameters])
        .newInstance(params)
        .asInstanceOf[Module]

    Driver.elaborate(gen)
  }

  def writeOutputFile(targetDir: String, fname: String, contents: String): File = {
    val f = new File(targetDir, fname) 
    val fw = new FileWriter(f)
    fw.write(contents)
    fw.close
    f
  }
}


/** Standardized command line interface for Scala entry point */
trait Generator extends App with HasGeneratorUtilities {
  lazy val names: ParsedInputNames = {
    require(args.size == 5, "Usage: sbt> " + 
      "run TargetDir TopModuleProjectName TopModuleName ConfigProjectName ConfigNameString")
    ParsedInputNames(
      targetDir = args(0),
      topModuleProject = args(1),
      topModuleClass = args(2),
      configProject = args(3),
      configs = args(4))
  }

  // Canonical ways of building various JVM elaboration-time structures
  lazy val td = names.targetDir
  lazy val config = getConfig(names)
  lazy val world = config.toInstance
  lazy val params = Parameters.root(world)
  lazy val circuit = elaborate(names, params)

  val longName: String // Exhaustive name used to interface with external build tool targets

  /** Output FIRRTL, which an external compiler can turn into Verilog. */
  def generateFirrtl {
    Driver.dumpFirrtl(circuit, Some(new File(td, s"$longName.fir"))) // FIRRTL
  }

  /** Output software test Makefrags, which provide targets for integration testing. */
  def generateTestSuiteMakefrags {
    TestGeneration.addSuite(new RegressionTestSuite(params(RegressionTestNames)))
    writeOutputFile(td, s"$longName.d", TestGeneration.generateMakefrag) // Coreplex-specific test suites
  }

  /** Output Design Space Exploration knobs and constraints. */
  def generateDSEConstraints {
    writeOutputFile(td, s"${names.configs}.knb", world.getKnobs) // Knobs for DSE
    writeOutputFile(td, s"${names.configs}.cst", world.getConstraints) // Constraints for DSE
  }

  /** Output a global Parameter dump, which an external script can turn into Verilog headers. */
  def generateParameterDump {
    writeOutputFile(td, s"$longName.prm", ParameterDump.getDump) // Parameters flagged with Dump()
  }

  /** Output a global ConfigString, for use by the RISC-V software ecosystem. */
  def generateConfigString {
    ConfigStringOutput.contents.foreach(c => writeOutputFile(td, s"${names.configs}.cfg", c)) // String for software
  }
}

object ConfigStringOutput {
  var contents: Option[String] = None
}

/** An example Generator */
object RocketChipGenerator extends Generator
{
  val longName = names.topModuleClass + "." + names.configs
=======
  val longName = names.topModuleProject + "." + names.configs
>>>>>>> 27d8629c
  generateFirrtl
  generateTestSuiteMakefrags
  generateDSEConstraints
  generateConfigString
  generateGraphML
  generateParameterDump
}<|MERGE_RESOLUTION|>--- conflicted
+++ resolved
@@ -74,93 +74,7 @@
     TestGeneration.addSuite(new RegressionTestSuite(if (xlen == 64) rv64RegrTestNames else rv32RegrTestNames))
   }
 
-<<<<<<< HEAD
-  def getParameters(names: ParsedInputNames): Parameters = getParameters(getConfig(names))
-
-  def getParameters(config: Config): Parameters = Parameters.root(config.toInstance)
-
-  import chisel3.internal.firrtl.Circuit
-  def elaborate(names: ParsedInputNames, params: Parameters): Circuit = {
-    val gen = () =>
-      Class.forName(names.fullTopModuleClass)
-        .getConstructor(classOf[cde.Parameters])
-        .newInstance(params)
-        .asInstanceOf[Module]
-
-    Driver.elaborate(gen)
-  }
-
-  def writeOutputFile(targetDir: String, fname: String, contents: String): File = {
-    val f = new File(targetDir, fname) 
-    val fw = new FileWriter(f)
-    fw.write(contents)
-    fw.close
-    f
-  }
-}
-
-
-/** Standardized command line interface for Scala entry point */
-trait Generator extends App with HasGeneratorUtilities {
-  lazy val names: ParsedInputNames = {
-    require(args.size == 5, "Usage: sbt> " + 
-      "run TargetDir TopModuleProjectName TopModuleName ConfigProjectName ConfigNameString")
-    ParsedInputNames(
-      targetDir = args(0),
-      topModuleProject = args(1),
-      topModuleClass = args(2),
-      configProject = args(3),
-      configs = args(4))
-  }
-
-  // Canonical ways of building various JVM elaboration-time structures
-  lazy val td = names.targetDir
-  lazy val config = getConfig(names)
-  lazy val world = config.toInstance
-  lazy val params = Parameters.root(world)
-  lazy val circuit = elaborate(names, params)
-
-  val longName: String // Exhaustive name used to interface with external build tool targets
-
-  /** Output FIRRTL, which an external compiler can turn into Verilog. */
-  def generateFirrtl {
-    Driver.dumpFirrtl(circuit, Some(new File(td, s"$longName.fir"))) // FIRRTL
-  }
-
-  /** Output software test Makefrags, which provide targets for integration testing. */
-  def generateTestSuiteMakefrags {
-    TestGeneration.addSuite(new RegressionTestSuite(params(RegressionTestNames)))
-    writeOutputFile(td, s"$longName.d", TestGeneration.generateMakefrag) // Coreplex-specific test suites
-  }
-
-  /** Output Design Space Exploration knobs and constraints. */
-  def generateDSEConstraints {
-    writeOutputFile(td, s"${names.configs}.knb", world.getKnobs) // Knobs for DSE
-    writeOutputFile(td, s"${names.configs}.cst", world.getConstraints) // Constraints for DSE
-  }
-
-  /** Output a global Parameter dump, which an external script can turn into Verilog headers. */
-  def generateParameterDump {
-    writeOutputFile(td, s"$longName.prm", ParameterDump.getDump) // Parameters flagged with Dump()
-  }
-
-  /** Output a global ConfigString, for use by the RISC-V software ecosystem. */
-  def generateConfigString {
-    ConfigStringOutput.contents.foreach(c => writeOutputFile(td, s"${names.configs}.cfg", c)) // String for software
-  }
-}
-
-object ConfigStringOutput {
-  var contents: Option[String] = None
-}
-
-/** An example Generator */
-object RocketChipGenerator extends Generator
-{
   val longName = names.topModuleClass + "." + names.configs
-=======
-  val longName = names.topModuleProject + "." + names.configs
->>>>>>> 27d8629c
   generateFirrtl
   generateTestSuiteMakefrags
   generateDSEConstraints

// See LICENSE.SiFive for license details.

package freechips.rocketchip.subsystem

import Chisel._
import chisel3.internal.sourceinfo.SourceInfo
import freechips.rocketchip.config.{Field, Parameters}
import freechips.rocketchip.devices.tilelink._
import freechips.rocketchip.devices.debug.{HasPeripheryDebug, HasPeripheryDebugModuleImp}
import freechips.rocketchip.diplomacy._
import freechips.rocketchip.diplomaticobjectmodel.logicaltree.LogicalModuleTree
import freechips.rocketchip.diplomaticobjectmodel.model.{OMComponent, OMInterruptTarget}
import freechips.rocketchip.tile._
import freechips.rocketchip.tilelink._
import freechips.rocketchip.interrupts._
import freechips.rocketchip.util._

// TODO: how specific are these to RocketTiles?
case class TileMasterPortParams(buffers: Int = 0, cork: Option[Boolean] = None)
case class TileSlavePortParams(buffers: Int = 0, blockerCtrlAddr: Option[BigInt] = None)

case class RocketCrossingParams(
    crossingType: ClockCrossingType = SynchronousCrossing(),
    master: TileMasterPortParams = TileMasterPortParams(),
    slave: TileSlavePortParams = TileSlavePortParams()) {
}

case object RocketTilesKey extends Field[Seq[RocketTileParams]](Nil)
case object RocketCrossingKey extends Field[Seq[RocketCrossingParams]](List(RocketCrossingParams()))

trait HasRocketTiles extends HasTiles
    with CanHavePeripheryPLIC
    with CanHavePeripheryCLINT
    with HasPeripheryDebug {
  this: BaseSubsystem =>
  val module: HasRocketTilesModuleImp

  protected val rocketTileParams = p(RocketTilesKey)
  private val crossings = perTileOrGlobalSetting(p(RocketCrossingKey), rocketTileParams.size)

  // Make a tile and wire its nodes into the system,
  // according to the specified type of clock crossing.
  // Note that we also inject new nodes into the tile itself,
  // also based on the crossing type.
  val rocketTiles = rocketTileParams.zip(crossings).map { case (tp, crossing) =>
    val rocket = LazyModule(new RocketTile(tp, crossing, PriorityMuxHartIdFromSeq(rocketTileParams)))

    connectMasterPortsToSBus(rocket, crossing)
    connectSlavePortsToCBus(rocket, crossing)
    connectInterrupts(rocket, Some(debug), clintOpt, plicOpt)

    rocket
  }

  rocketTiles.map(r => LogicalModuleTree.add(logicalTree, r.rocketLogicalTree))

  def coreMonitorBundles = (rocketTiles map { t =>
    t.module.core.rocketImpl.coreMonitorBundle
  }).toList

  /**
    * getOMRocketInterruptTargets and getOMRocketCores are deprecated
    *
    * @return
    */
  def getOMRocketInterruptTargets(): Seq[OMInterruptTarget] =
    rocketTiles.flatMap(c => c.rocketLogicalTree.getInterruptTargets())
<<<<<<< HEAD

  def getOMRocketCores(resourceBindingsMap: ResourceBindingsMap): Seq[OMComponent] =
    rocketTiles.flatMap(c => c.cpuDevice.getOMComponents(resourceBindingsMap))
=======
>>>>>>> d51159de
}

trait HasRocketTilesModuleImp extends HasTilesModuleImp
    with HasPeripheryDebugModuleImp {
  val outer: HasRocketTiles
}

class RocketSubsystem(implicit p: Parameters) extends BaseSubsystem
    with HasRocketTiles {
  val tiles = rocketTiles
  override lazy val module = new RocketSubsystemModuleImp(this)
}

class RocketSubsystemModuleImp[+L <: RocketSubsystem](_outer: L) extends BaseSubsystemModuleImp(_outer)
    with HasResetVectorWire
    with HasRocketTilesModuleImp {
  tile_inputs.zip(outer.hartIdList).foreach { case(wire, i) =>
    wire.hartid := UInt(i)
    wire.reset_vector := global_reset_vector
  }
}<|MERGE_RESOLUTION|>--- conflicted
+++ resolved
@@ -65,12 +65,6 @@
     */
   def getOMRocketInterruptTargets(): Seq[OMInterruptTarget] =
     rocketTiles.flatMap(c => c.rocketLogicalTree.getInterruptTargets())
-<<<<<<< HEAD
-
-  def getOMRocketCores(resourceBindingsMap: ResourceBindingsMap): Seq[OMComponent] =
-    rocketTiles.flatMap(c => c.cpuDevice.getOMComponents(resourceBindingsMap))
-=======
->>>>>>> d51159de
 }
 
 trait HasRocketTilesModuleImp extends HasTilesModuleImp
